Jobs
====

A job consists of a name, a node/node pool, a list of actions, a schedule, and
an optional cleanup action. They are periodic events that do not interact with
other jobs while running.

If all actions exit with status 0, the job has succeeded. If any action exists
with a nonzero status, the job has failed.


Required Fields
---------------

**name**
    Name of the job. Used in :command:`tronview` and :command:`tronctl`.

**node**
    Reference to the node or pool to run the job in. If a pool, the job is
    run in a random node in the pool.

**schedule**
    When to run this job. Schedule fields can take multiple forms. See
    :ref:`job_scheduling`.

**actions**
    List of :ref:`actions <job_actions>`.

Optional Fields
---------------

**queueing** (default **True**)
    If a job run is still running when the next job run is to be scheduled,
    add the next run to a queue if this is **True**. Otherwise, cancel
    the job run. Note that if the scheduler used for this job is
    not defined to queue overlapping then this setting is ignored.
    The ConstantScheduler will not queue overlapping.

**allow_overlap** (default **False**)
    If **True** new job runs will start even if the previous run is still running.
    By default new job runs are either cancelled or queued (see **queuing**).

**run_limit** (default **50**)
    Number of runs which will be stored. Once a Job has more then run_limit
    runs, the output and state for the oldest run are removed. Failed runs
    will not be removed.

**all_nodes** (default **False**)
    If **True** run this job on each node in the
    node pool list. If a node appears more than once in the list, the job will
    be run on that node once for each appearance.

    If **False** run this job on a random node
    from the node pool list. If a node appears more than once in the list, the
    job will be more likely to run on that node, proportionate to the number of
    appearances.

    If **node** is not a node pool, this option has no effect.

**cleanup_action**
    Action to run when either all actions have succeeded or the job has failed.
    See :ref:`job_cleanup_actions`.

**enabled** (default **True**)
    If **False** the job will not be scheduled to run. This configuration option
    is only relevant when a Job is first added to the configuration, after
    which this value will be ignored.

.. _job_actions:

Actions
-------

Actions consist primarily of a **name** and **command**. An action's command is
executed as soon as its dependencies (specified by **requires**) are satisfied.
So if your job has 10 actions, 1 of which depends on the other 9, then Tron
will launch the first 9 actions in parallel and run the last one when all have
completed successfully.

If any action exits with nonzero status, the job will continue to run any
actions which do not depend on the failed action.


Required Fields
^^^^^^^^^^^^^^^

**name**
    Name of the action. Used in :command:`tronview` and :command:`tronctl`.

**command**
    Command to run on the specified node. A common mistake here is to use
    shell expansions or expressions in your command. Commands are run using
    ``exec`` so bash (or other shell) expressions will not work, and could
    cause the job to fail.

Optional Fields
^^^^^^^^^^^^^^^

**requires**
    List of action names that must complete successfully before this
    action is run. Actions can only require actions in the same job.

**node**
    Node or node pool to run the action on if different from the rest of the
    job.

Example Actions
^^^^^^^^^^^^^^^

::

    jobs:
        - name: convert_logs
          node: node1
          schedule:
            start_time: 04:00:00
          actions:
            - name: verify_logs_present
              command: "ls /var/log/app/log_%(shortdate-1).txt"
            - name: convert_logs
              command: "convert_logs /var/log/app/log_%(shortdate-1).txt /var/log/app_converted/log_%(shortdate-1).txt"
              requires: [verify_logs_present]

.. _job_scheduling:

Scheduling
----------

Tron supports four methods for configuring the schedule of a job. Schedulers
support a jitter parameter that allows them to vary their runtime by a
random time delta.


Interval
^^^^^^^^

Run the job every X seconds, minutes, hours, or days. The time expression
is ``<interval> months|days|hours|minutes|seconds``, where the units can be
abbreviated.

Short form::

    schedule: "interval 20s"

Long form::
<<<<<<< HEAD

    schedule:
        type:   "interval"
        value:  "5 mins"
        jitter: "10 seconds"        # Optional
=======

    schedule:
        type:   "interval"
        value:  "5 mins"
        jitter: "10 seconds"        # Optional

With alias::

    schedule:
        type:   "interval"
        value:  "hourly"
>>>>>>> 7d774e08

Daily
^^^^^

Run the job on specific days at a specific time. The time expression is
``HH:MM:SS[ MTWRFSU]``.

Short form::

    schedule: "daily 04:00:00"

Short form with days::

    schedule: "daily 04:00:00 MWF"

Long form::

    schedule:
        type:   "daily"
        value:  "07:00:00 MWF"
        jitter: "10 min"            # Optional

Cron
^^^^

Schedule a job using cron syntax.  Tron supports predefined schedules, ranges,
and lists for each field. It supports the *L* in day of month field only (which
schedules the job on the last day of the month). Only one of the day fields
(day of month and day of week) can have a value.


Short form::

    schedule: "cron */5 * * 7,8 *"  # Every 5 minutes in July and August

::

    schedule: "cron 0 3-6 * * *"    # Every hour between 3am and 6am

Long form::

    schedule:                       # long form
        type: "cron"
        value: "30 4 L * *"         # The last day of the month at 4:30am


Complex
^^^^^^^

More powerful version of the daily scheduler based on the one used by Google
App Engine's cron library. To use this scheduler, use a string in this format
as the schedule::

    ("every"|ordinal) (days) ["of|in" (monthspec)] (["at"] HH:MM)

**ordinal**
    Comma-separated list of ``1st`` and so forth. Use ``every`` if you don't want
    to limit by day of the month.

**days**
    Comma-separated list of days of the week (for example, ``mon``, ``tuesday``,
    with both short and long forms being accepted); ``every day`` is equivalent
    to ``every mon,tue,wed,thu,fri,sat,sun``

**monthspec**
    Comma-separated list of month names (for example, ``jan``, ``march``, ``sep``).
    If omitted, implies every month. You can also say ``month`` to mean every
    month, as in ``1,8th,15,22nd of month 09:00``.

**HH:MM**
    Time of day in 24 hour time.

Some examples::

    2nd,third mon,wed,thu of march 17:00
    every monday at 09:00
    1st monday of sep,oct,nov at 17:00
    every day of oct at 00:00

In the config::

    schedule: "every monday at 09:00"

::

    schedule:
        type: "groc daily"
        value: "every day 11:22"
        jitter: "5 min"

.. _dst_notes:

Notes on Daylight Saving Time
^^^^^^^^^^^^^^^^^^^^^^^^^^^^^

Some system clocks are configured to track local time and may observe daylight
savings time. For example, on November 6, 2011, 1 AM occurred twice.  Prior to
version 0.2.9, this would cause Tron to schedule a daily midnight job to be run
an hour early on November 7, at 11 PM. For some jobs this doesn't matter, but
for jobs that depend on the availability of data for a day, it can cause a
failure.

Similarly, some jobs on March 14, 2011 were scheduled an hour late.

To avoid this problem, set the :ref:`time_zone` config variable. For example::

    time_zone: US/Pacific

If a job is scheduled at a time that occurs twice, such as 1 AM on "fall back",
it will be run on the *first* occurrence of that time.

If a job is scheduled at a time that does not exists, such as 2 AM on "spring
forward", it will be run an hour later in the "new" time, in this case 3 AM. In
the "old" time this is 2 AM, so from the perspective of previous jobs, it runs
at the correct time.

In general, Tron tries to schedule a job as soon as is correct, and no sooner.
A job that is schedule for 2:30 AM will not run at 3 AM on "spring forward"
because that would be half an hour too soon from a pre-switch perspective (2
AM).

.. note::

    If you experience unexpected scheduler behavior, `file an issue on Tron's
    Github page <http://www.github.com/yelp/tron/issues/new>`_.

.. _job_cleanup_actions:

Cleanup Actions
---------------

Cleanup actions run after the job succeeds or fails. They are specified just
like regular actions except that there is only one per job and it has no name
or requirements list.

If your job creates shared resources that should be destroyed after a run
regardless of success or failure, such as intermedmiate files or Amazon Elastic
MapReduce job flows, you can use cleanup actions to tear them down.

The command context variable ``cleanup_job_status`` is provided to cleanup
actions and has a value of ``SUCCESS`` or ``FAILURE`` depending on the job's
final state. For example::

    -
        # ...
        cleanup_action:
          command: "python -m mrjob.tools.emr.job_flow_pool --terminate MY_POOL"


States
------

The following are the possible states for a Job and Job Run.

Job States
^^^^^^^^^^

**ENABLED**
    A run is scheduled and new runs will continue to be scheduled.

**DISABLED**
    No new runs will be scheduled, and scheduled runs will be cancelled.

**RUNNING**
    Job run currently in progress.

Job Run States
^^^^^^^^^^^^^^

**SCHE**
    The run is scheduled for a specific time

**RUNN**
    The run is currently running

**SUCC**
    The run completed successfully

**FAIL**
    The run failed

**QUE**
    The run is queued behind another run(s) and will start when said runs finish

**CANC**
    The run was scheduled, but later cancelled.

**UNKWN**
    The run is in and unknown state.  This state occurs when tron restores a
    job that was running at the time of shutdown.


Action States
^^^^^^^^^^^^^

Job states are derived from the aggregate state of their actions.  The following
is a state diagram for an action.

.. image:: images/action.png
    :width: 680px<|MERGE_RESOLUTION|>--- conflicted
+++ resolved
@@ -143,25 +143,17 @@
     schedule: "interval 20s"
 
 Long form::
-<<<<<<< HEAD
 
     schedule:
         type:   "interval"
         value:  "5 mins"
         jitter: "10 seconds"        # Optional
-=======
-
-    schedule:
-        type:   "interval"
-        value:  "5 mins"
-        jitter: "10 seconds"        # Optional
 
 With alias::
 
     schedule:
         type:   "interval"
         value:  "hourly"
->>>>>>> 7d774e08
 
 Daily
 ^^^^^
