--- conflicted
+++ resolved
@@ -273,11 +273,8 @@
         ('Pid Filename',        'pid_filename'      ),
         ('Node Pool',           'node_pool'         ),
         ('Monitor interval',    'monitor_interval'  ),
-<<<<<<< HEAD
+        ('Restart delay',       'restart_delay'     ),
         ('Description',         'description'       ),
-=======
-        ('Restart delay',       'restart_delay'     ),
->>>>>>> 3817e8af
     ]
 
     colors = {
