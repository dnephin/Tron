--- conflicted
+++ resolved
@@ -181,13 +181,6 @@
 
 
 def add_color_for_state(state):
-<<<<<<< HEAD
-    if state in ('failed', ):
-        return Color.set('red', state)
-    if state in ('up', 'enabled', 'running', 'success'):
-        return Color.set('green', state)
-    if state in ('disabled', 'down'):
-=======
     if state == actionrun.ActionRun.STATE_FAILED.name:
         return Color.set('red', state)
     if state in set((
@@ -198,7 +191,6 @@
     )):
         return Color.set('green', state)
     if state in set((job.Job.STATUS_DISABLED, service.ServiceState.DISABLED)):
->>>>>>> 79237040
         return Color.set('blue', state)
     return state
 
