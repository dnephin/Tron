--- conflicted
+++ resolved
@@ -97,14 +97,9 @@
         if config_data:
             request_data = dict(
                         config=config_data, name=config_name, hash=config_hash)
-<<<<<<< HEAD
             return self.request('/api/config', request_data)
-        return self.http_get('/api/config', dict(name=config_name))
-=======
-            return self.request('/config', request_data)
         request_data = dict(name=config_name, no_header=int(no_header))
-        return self.http_get('/config', request_data)
->>>>>>> a1807e24
+        return self.http_get('/api/config', request_data)
 
     def home(self):
         return self.http_get('/api/')
