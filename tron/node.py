--- conflicted
+++ resolved
@@ -247,13 +247,257 @@
         self.run.done()
         self.deferred.errback(result)
 
-<<<<<<< HEAD
 
 class ChannelStateCollection(object):
 
     def __init__(self):
         self.channel_states = {}
-=======
+
+    def add(self, action_command):
+        if action_command.get_id() in self.channel_states:
+            raise Error("Run %s already running !?!" % action_command.get_id())
+
+        self.channel_states[action_command.get_id()] = ChannelState(action_command)
+        return self.channel_states[action_command.get_id()]
+
+    def remove(self, action_command):
+        del self.channel_states[action_command.get_id()]
+
+    def get(self, action_command):
+        return self.channel_states.get(action_command.get_id())
+
+    def __len__(self):
+        return len(self.channel_states)
+
+    def __iter__(self):
+        return self.channel_states.iteritems()
+
+
+class NodeConnection(object):
+
+    def __init__(self, hostname):
+        # TODO: logging only?
+        self.hostname = hostname
+        self.idle_timer = eventloop.NullCallback
+        self.deferred = defer.Deferred()
+        self.connection = None
+
+    @property
+    def is_connecting(self):
+        return not bool(self.connection)
+
+    @property
+    def is_connected(self):
+        return bool(self.connection)
+
+    def idle_timeout(self):
+        log.info("Connection to %s idle for %d secs. Closing.",
+                     self.hostname, IDLE_CONNECTION_TIMEOUT)
+        self.connection.transport.loseConnection()
+
+    def cancel_idle(self):
+        if self.idle_timer.active():
+            self.idle_timer.cancel()
+
+    def start_idle(self):
+        self.idle_timer = eventloop.call_later(IDLE_CONNECTION_TIMEOUT, self.idle_timeout)
+
+    def get_deferred(self):
+        return self.deferred
+
+    def get_connection(self):
+        return self.connection
+
+    def set_connection(self, connection):
+        self.connection = connection
+        self.deferred.callback(connection)
+        return connection
+
+
+class NullNodeConnection(object):
+    is_connected = False
+    is_connecting = False
+
+    @staticmethod
+    def cancel_idle(): pass
+
+    @staticmethod
+    def start_idle(): pass
+
+    get_connection = None
+
+
+class ConnectionFactory(object):
+    """Build a connection.  This is complicated because we have to deal with a
+    few different steps before our connection is really available for us:
+        1. Transport is created (our client creator does this)
+        2. Our transport is secure, and we can create our connection
+        3. The connection service is started, so we can use it
+    """
+
+    def __init__(self, username, hostname, conch_options, public_key):
+        self.hostname = hostname
+        self.username = username
+        self.conch_options = conch_options
+        self.public_key = public_key
+
+    @classmethod
+    def from_node(cls, node):
+        factory = cls(
+                node.username, node.hostname, node.conch_options, node.pub_key)
+        return factory.build()
+
+    def build(self):
+        node_connection = NodeConnection(self.hostname)
+        client_creator  = protocol.ClientCreator(eventloop.get_reactor(),
+                            ssh.ClientTransport,
+                            self.username,
+                            self.conch_options,
+                            self.public_key)
+
+
+        def on_connection_secure(connection):
+            connection.service_start_defer.addCallback(node_connection.set_connection)
+            return connection
+
+        def on_transport_create(transport):
+            transport.connection_defer.addCallback(on_connection_secure)
+            return transport
+
+        def on_transport_fail(fail):
+            log.warning("Cannot connect to %s", self.hostname)
+            node_connection.get_deferred().errback(fail)
+
+        # TODO: add port to config
+        # TODO: test timeout - eventloop.defer_timeout(CONNECT_TIMEOUT, connect_defer)
+        create_defer = client_creator.connectTCP(self.hostname, 22, CONNECT_TIMEOUT)
+        create_defer.addCallbacks(on_transport_create, on_transport_fail)
+        return node_connection
+
+
+def get_runner(pending_count):
+    fudge_factor = determine_fudge_factor(pending_count)
+    if not fudge_factor:
+        return lambda func, *args: func(*args)
+    return functools.partial(eventloop.call_later, fudge_factor)
+
+
+class Node(object):
+    """A node is tron's interface to communicating with an actual machine.
+    """
+
+    def __init__(self, hostname, ssh_options, username=None, name=None, pub_key=None):
+        self.hostname = hostname
+        self.username = username
+        self.name = name or hostname
+        self.conch_options = ssh_options
+        self.connection = NullNodeConnection
+
+        # Map of run id to instance of ChannelState
+        self.run_channels = ChannelStateCollection()
+
+        self.disabled = False
+        self.pub_key = pub_key
+
+    @classmethod
+    def from_config(cls, node_config, ssh_options, pub_key):
+        return cls(
+            node_config.hostname,
+            ssh_options,
+            username=node_config.username,
+            name=node_config.name,
+            pub_key=pub_key)
+
+    def submit_command(self, action_command):
+        """Submit an ActionCommand to be run on this node."""
+        log.info("Running %s on %s", action_command, self)
+        run_channel = self.run_channels.add(action_command)
+        self.connection.cancel_idle()
+
+        def cleanup_callback(result):
+            self._cleanup(action_command)
+
+        deferred = run_channel.get_deferred()
+        deferred.addBoth(cleanup_callback)
+        get_runner(len(self.run_channels))(self._do_run, run_channel)
+        return deferred
+
+    def _do_run(self, run_channel):
+        """Finish starting to execute a run. This step may have been delayed."""
+        if not self.connection.is_connected:
+            self._connect_then_run(run_channel)
+        else:
+            run_channel.create_channel(self.connection.get_connection())
+
+    def _connect_then_run(self, run_channel):
+        assert not self.connection.is_connected
+        if not self.connection.is_connecting:
+            self.connection = ConnectionFactory.from_node(self)
+
+        def connect_fail(result):
+            msg = "Cannot run %s, Failed to connect to %s: %s"
+            log.warn(msg, run_channel, self.hostname, result)
+            self.connection = NullNodeConnection
+            # TODO: error ConnectError("Connection to %s failed" % self.hostname) ?
+            run_channel.fail_run(result)
+            return result
+
+        def add_service_stopped(connection):
+            connection.service_stop_defer.addCallback(self._service_stopped)
+            return connection
+
+        deferred = self.connection.get_deferred()
+        deferred.addCallbacks(run_channel.create_channel, connect_fail)
+        # TODO: test this is called
+        deferred.addCallback(add_service_stopped)
+
+    def _cleanup(self, action_command):
+        self.run_channels.remove(action_command)
+        if not self.run_channels:
+            self.connection.start_idle()
+
+    def _service_stopped(self, connection):
+        """Called when the SSH service has disconnected fully.
+
+        We should be in a state where we know there are no runs in progress
+        because all the SSH channels should have disconnected them.
+        """
+        assert self.connection is connection.connection
+        log.info("Service to %s stopped", self.hostname)
+        self.connection = NullNodeConnection
+
+        for run_id, run_channel in self.run_channels:
+            if run_channel.get_state() == ChannelStateMachine.CONNECTING:
+                # Reconnect
+                self._connect_then_run(run_channel)
+                continue
+
+            if run_channel.get_state() == ChannelStateMachine.RUNNING:
+                run_channel.fail_run(None)
+                continue
+
+            if run_channel.get_state() == ChannelStateMachine.STARTING:
+                msg = '%s service stopped.' % self
+                start_failure = failure.Failure(ConnectError(msg))
+                run_channel.start_error(start_failure)
+                continue
+
+            # All completed runs should already be removed from run_channels
+            msg = "%s in state %s when service stopped"
+            raise Error(msg % (run_channel, run_channel.get_state))
+
+    def __str__(self):
+        return "Node:%s@%s" % (self.username or "<default>", self.hostname)
+
+    __repr__ = __str__
+
+    def get_name(self):
+        return self.name
+
+    def disable(self):
+        """Required for MappingCollection.Item interface."""
+        self.disabled = True
+
     # TODO: wrap conch_options for equality
     def __eq__(self, other):
         if not isinstance(other, self.__class__):
@@ -264,264 +508,8 @@
                 self.conch_options == other.conch_options and
                 self.pub_key == other.pub_key)
 
-
     def __ne__(self, other):
         return not self == other
->>>>>>> da6a3f94
-
-    def add(self, action_command):
-        if action_command.get_id() in self.channel_states:
-            raise Error("Run %s already running !?!" % action_command.get_id())
-
-        self.channel_states[action_command.get_id()] = ChannelState(action_command)
-        return self.channel_states[action_command.get_id()]
-
-    def remove(self, action_command):
-        del self.channel_states[action_command.get_id()]
-
-    def get(self, action_command):
-        return self.channel_states.get(action_command.get_id())
-
-    def __len__(self):
-        return len(self.channel_states)
-
-    def __iter__(self):
-        return self.channel_states.iteritems()
-
-
-class NodeConnection(object):
-
-    def __init__(self, hostname):
-        # TODO: logging only?
-        self.hostname = hostname
-        self.idle_timer = eventloop.NullCallback
-        self.deferred = defer.Deferred()
-        self.connection = None
-
-    @property
-    def is_connecting(self):
-        return not bool(self.connection)
-
-    @property
-    def is_connected(self):
-        return bool(self.connection)
-
-    def idle_timeout(self):
-        log.info("Connection to %s idle for %d secs. Closing.",
-                     self.hostname, IDLE_CONNECTION_TIMEOUT)
-        self.connection.transport.loseConnection()
-
-    def cancel_idle(self):
-        if self.idle_timer.active():
-            self.idle_timer.cancel()
-
-    def start_idle(self):
-        self.idle_timer = eventloop.call_later(IDLE_CONNECTION_TIMEOUT, self.idle_timeout)
-
-    def get_deferred(self):
-        return self.deferred
-
-    def get_connection(self):
-        return self.connection
-
-    def set_connection(self, connection):
-        self.connection = connection
-        self.deferred.callback(connection)
-        return connection
-
-
-class NullNodeConnection(object):
-    is_connected = False
-    is_connecting = False
-
-    @staticmethod
-    def cancel_idle(): pass
-
-    @staticmethod
-    def start_idle(): pass
-
-    get_connection = None
-
-
-class ConnectionFactory(object):
-    """Build a connection.  This is complicated because we have to deal with a
-    few different steps before our connection is really available for us:
-        1. Transport is created (our client creator does this)
-        2. Our transport is secure, and we can create our connection
-        3. The connection service is started, so we can use it
-    """
-
-    def __init__(self, username, hostname, conch_options, public_key):
-        self.hostname = hostname
-        self.username = username
-        self.conch_options = conch_options
-        self.public_key = public_key
-
-    @classmethod
-    def from_node(cls, node):
-        factory = cls(
-                node.username, node.hostname, node.conch_options, node.pub_key)
-        return factory.build()
-
-    def build(self):
-        node_connection = NodeConnection(self.hostname)
-        client_creator  = protocol.ClientCreator(eventloop.get_reactor(),
-                            ssh.ClientTransport,
-                            self.username,
-                            self.conch_options,
-                            self.public_key)
-
-
-        def on_connection_secure(connection):
-            connection.service_start_defer.addCallback(node_connection.set_connection)
-            return connection
-
-        def on_transport_create(transport):
-            transport.connection_defer.addCallback(on_connection_secure)
-            return transport
-
-        def on_transport_fail(fail):
-            log.warning("Cannot connect to %s", self.hostname)
-            node_connection.get_deferred().errback(fail)
-
-        # TODO: add port to config
-        # TODO: test timeout - eventloop.defer_timeout(CONNECT_TIMEOUT, connect_defer)
-        create_defer = client_creator.connectTCP(self.hostname, 22, CONNECT_TIMEOUT)
-        create_defer.addCallbacks(on_transport_create, on_transport_fail)
-        return node_connection
-
-
-def get_runner(pending_count):
-    fudge_factor = determine_fudge_factor(pending_count)
-    if not fudge_factor:
-        return lambda func, *args: func(*args)
-    return functools.partial(eventloop.call_later, fudge_factor)
-
-
-class Node(object):
-    """A node is tron's interface to communicating with an actual machine.
-    """
-
-    def __init__(self, hostname, ssh_options, username=None, name=None, pub_key=None):
-        self.hostname = hostname
-        self.username = username
-        self.name = name or hostname
-        self.conch_options = ssh_options
-        self.connection = NullNodeConnection
-
-        # Map of run id to instance of ChannelState
-        self.run_channels = ChannelStateCollection()
-
-        self.disabled = False
-        self.pub_key = pub_key
-
-    @classmethod
-    def from_config(cls, node_config, ssh_options, pub_key):
-        return cls(
-            node_config.hostname,
-            ssh_options,
-            username=node_config.username,
-            name=node_config.name,
-            pub_key=pub_key)
-
-    def submit_command(self, action_command):
-        """Submit an ActionCommand to be run on this node."""
-        log.info("Running %s on %s", action_command, self)
-        run_channel = self.run_channels.add(action_command)
-        self.connection.cancel_idle()
-
-        def cleanup_callback(result):
-            self._cleanup(action_command)
-
-        deferred = run_channel.get_deferred()
-        deferred.addBoth(cleanup_callback)
-        get_runner(len(self.run_channels))(self._do_run, run_channel)
-        return deferred
-
-    def _do_run(self, run_channel):
-        """Finish starting to execute a run. This step may have been delayed."""
-        if not self.connection.is_connected:
-            self._connect_then_run(run_channel)
-        else:
-            run_channel.create_channel(self.connection.get_connection())
-
-    def _connect_then_run(self, run_channel):
-        assert not self.connection.is_connected
-        if not self.connection.is_connecting:
-            self.connection = ConnectionFactory.from_node(self)
-
-        def connect_fail(result):
-            msg = "Cannot run %s, Failed to connect to %s: %s"
-            log.warn(msg, run_channel, self.hostname, result)
-            self.connection = NullNodeConnection
-            # TODO: error ConnectError("Connection to %s failed" % self.hostname) ?
-            run_channel.fail_run(result)
-            return result
-
-        def add_service_stopped(connection):
-            connection.service_stop_defer.addCallback(self._service_stopped)
-            return connection
-
-        deferred = self.connection.get_deferred()
-        deferred.addCallbacks(run_channel.create_channel, connect_fail)
-        # TODO: test this is called
-        deferred.addCallback(add_service_stopped)
-
-    def _cleanup(self, action_command):
-        self.run_channels.remove(action_command)
-        if not self.run_channels:
-            self.connection.start_idle()
-
-    def _service_stopped(self, connection):
-        """Called when the SSH service has disconnected fully.
-
-        We should be in a state where we know there are no runs in progress
-        because all the SSH channels should have disconnected them.
-        """
-        assert self.connection is connection.connection
-        log.info("Service to %s stopped", self.hostname)
-        self.connection = NullNodeConnection
-
-        for run_id, run_channel in self.run_channels:
-            if run_channel.get_state() == ChannelStateMachine.CONNECTING:
-                # Reconnect
-                self._connect_then_run(run_channel)
-                continue
-
-            if run_channel.get_state() == ChannelStateMachine.RUNNING:
-                run_channel.fail_run(None)
-                continue
-
-            if run_channel.get_state() == ChannelStateMachine.STARTING:
-                msg = '%s service stopped.' % self
-                start_failure = failure.Failure(ConnectError(msg))
-                run_channel.start_error(start_failure)
-                continue
-
-            # All completed runs should already be removed from run_channels
-            msg = "%s in state %s when service stopped"
-            raise Error(msg % (run_channel, run_channel.get_state))
-
-    def __str__(self):
-        return "Node:%s@%s" % (self.username or "<default>", self.hostname)
-
-    __repr__ = __str__
-
-    def get_name(self):
-        return self.name
-
-    def disable(self):
-        """Required for MappingCollection.Item interface."""
-        self.disabled = True
-
-    # TODO: wrap conch_options for equality
-    def __eq__(self, other):
-        if not isinstance(other, self.__class__):
-            return False
-        return (self.hostname == other.hostname and
-                self.name == other.name and
-                self.conch_options == other.conch_options and
-                self.pub_key == other.pub_key)
 
 
 def build_ssh_options_from_config(ssh_options_config):
