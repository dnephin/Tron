import logging
import itertools

from tron import command_context, event, node, eventloop
from tron.core import jobrun
from tron.core import actiongraph
from tron.core.actionrun import ActionRun
from tron.scheduler import scheduler_from_config
from tron.serialize import filehandler
from tron.utils import timeutils, proxy, iteration, collections
from tron.utils.observer import Observable, Observer

class Error(Exception):
    pass


class ConfigBuildMismatchError(Error):
    pass


class InvalidStartStateError(Error):
    pass


log = logging.getLogger(__name__)


class Job(Observable, Observer):
    """A configurable data object.

    Job uses JobRunCollection to manage its runs, and ActionGraph to manage its
    actions and their dependency graph.
    """

    STATUS_DISABLED         = "disabled"
    STATUS_ENABLED          = "enabled"
    STATUS_UNKNOWN          = "unknown"
    STATUS_RUNNING          = "running"

    NOTIFY_STATE_CHANGE     = 'notify_state_change'
    NOTIFY_RUN_DONE         = 'notify_run_done'

    context_class           = command_context.JobContext

    # These attributes determine equality between two Job objects
<<<<<<< HEAD
    equality_attrs = [
        'config',
        'scheduler',
        'node_pool',
        'action_graph',
        'output_path',
        'action_runner',
    ]

    def __init__(self, config, scheduler, node_pool=None, action_graph=None,
            run_collection=None, parent_context=None, output_path=None,
            action_runner=None):
=======
    equality_attributes = [
        'name',
        'queueing',
        'scheduler',
        'node_pool',
        'all_nodes',
        'action_graph',
        'output_path',
        'action_runner',
        'max_runtime',
        'allow_overlap',
    ]

    # TODO: use config object
    def __init__(self, name, scheduler, queueing=True, all_nodes=False,
            node_pool=None, enabled=True, action_graph=None,
            run_collection=None, parent_context=None, output_path=None,
            allow_overlap=None, action_runner=None, max_runtime=None):
>>>>>>> 3817e8af
        super(Job, self).__init__()
        self.config             = config
        self.enabled            = config.enabled
        self.action_graph       = action_graph
        self.scheduler          = scheduler
        self.runs               = run_collection
        self.node_pool          = node_pool
<<<<<<< HEAD
        self.action_runner      = action_runner
=======
        self.allow_overlap      = allow_overlap
        self.action_runner      = action_runner
        self.max_runtime        = max_runtime
>>>>>>> 3817e8af
        self.output_path        = output_path or filehandler.OutputPath()
        self.output_path.append(self.name)
        self.event              = event.get_recorder(self.name)
        self.context = command_context.build_context(self, parent_context)
        self.event.ok('created')

    @classmethod
    def from_config(cls,
            job_config, scheduler, parent_context, output_path, action_runner):
        """Factory method to create a new Job instance from configuration."""
        action_graph = actiongraph.ActionGraph.from_config(
                job_config.actions, job_config.cleanup_action)
        runs         = jobrun.JobRunCollection.from_config(job_config)
        node_repo    = node.NodePoolRepository.get_instance()

        return cls(job_config,
            node_pool           = node_repo.get_by_name(job_config.node),
            scheduler           = scheduler,
            run_collection      = runs,
            action_graph        = action_graph,
            parent_context      = parent_context,
            output_path         = output_path,
<<<<<<< HEAD
            action_runner       = action_runner)

    def get_name(self):
        return self.config.name

    name = property(get_name)

    def get_config(self):
        return self.config
=======
            allow_overlap       = job_config.allow_overlap,
            action_runner       = action_runner,
            max_runtime         = job_config.max_runtime)
>>>>>>> 3817e8af

    def update_from_job(self, job):
        """Update this Jobs configuration from a new config. This method
        actually takes an already constructed job and copies out its
        configuration data.
        """
<<<<<<< HEAD
        for attr in self.equality_attrs:
=======
        for attr in self.equality_attributes:
>>>>>>> 3817e8af
            setattr(self, attr, getattr(job, attr))
        self.event.ok('reconfigured')

    @property
    def status(self):
        """Current status."""
        if not self.enabled:
            return self.STATUS_DISABLED
        if self.runs.get_run_by_state(ActionRun.STATE_RUNNING):
            return self.STATUS_RUNNING

        if (self.runs.get_run_by_state(ActionRun.STATE_SCHEDULED) or
                self.runs.get_run_by_state(ActionRun.STATE_QUEUED)):
            return self.STATUS_ENABLED

        log.warn("%s in an unknown state: %s" % (self, self.runs))
        return self.STATUS_UNKNOWN

    def get_name(self):
        return self.name

    def get_runs(self):
        return self.runs

    @property
    def state_data(self):
        """This data is used to serialize the state of this job."""
        return {
            'runs':             self.runs.state_data,
            'enabled':          self.enabled
        }

    def restore_state(self, state_data):
        """Apply a previous state to this Job."""
        self.enabled = state_data['enabled']
        job_runs = self.runs.restore_state(
                state_data['runs'],
                self.action_graph,
                self.output_path.clone(),
                self.context,
                self.node_pool)
        for run in job_runs:
            self.watch(run)

        self.event.ok('restored')

    def build_new_runs(self, run_time, manual=False):
        """Uses its JobCollection to build new JobRuns. If all_nodes is set,
        build a run for every node, otherwise just builds a single run on a
        single node.
        """
        nodes = self.node_pool.get_nodes(self.config.all_nodes)
        for node in nodes:
            run = self.runs.build_new_run(self, run_time, node, manual=manual)
            self.watch(run)
            yield run

    def handle_job_run_state_change(self, _job_run, event):
        """Handle state changes from JobRuns and propagate changes to any
        observers.
        """
        # Propagate state change for serialization
        if event == jobrun.JobRun.NOTIFY_STATE_CHANGED:
            self.notify(self.NOTIFY_STATE_CHANGE)
            return

        # Propagate DONE JobRun notifications to JobScheduler
        if event == jobrun.JobRun.NOTIFY_DONE:
            self.notify(self.NOTIFY_RUN_DONE)
            return
    handler = handle_job_run_state_change

    def __eq__(self, other):
        return all(getattr(other, attr, None) == getattr(self, attr, None)
<<<<<<< HEAD
                   for attr in self.equality_attrs)
=======
                   for attr in self.equality_attributes)
>>>>>>> 3817e8af

    def __ne__(self, other):
        return not self == other

    def __str__(self):
        return "Job:%s" % self.name


class JobScheduler(Observer):
    """A JobScheduler is responsible for scheduling Jobs and running JobRuns
    based on a Jobs configuration. Runs jobs by setting a callback to fire
    x seconds into the future.
    """

    def __init__(self, job):
        self.job                = job
        self.shutdown_requested = False
        self.watch(job)

    def restore_state(self, job_state_data):
        """Restore the job state and schedule any JobRuns."""
        self.job.restore_state(job_state_data)
        scheduled = self.job.runs.get_scheduled()
        for job_run in scheduled:
            self._set_callback(job_run)
        # Ensure we have at least 1 scheduled run
        self.schedule()

    def enable(self):
        """Enable the job and start its scheduling cycle."""
        if self.job.enabled:
            return

        self.job.enabled = True
        self.create_and_schedule_runs(ignore_last_run_time=True)

    def create_and_schedule_runs(self, ignore_last_run_time=False):
        for job_run in self.get_runs_to_schedule(ignore_last_run_time):
            self._set_callback(job_run)

    def disable(self):
        """Disable the job and cancel and pending scheduled jobs."""
        self.job.enabled = False
        self.job.runs.cancel_pending()

    @property
    def is_shutdown(self):
        """Return True if there are no running or starting runs."""
        return not any(self.job.runs.get_active())

    @property
    def config(self):
        return self.job.get_config()

    def manual_start(self, run_time=None):
        """Trigger a job run manually (instead of from the scheduler)."""
        run_time = run_time or timeutils.current_time()
        manual_runs = list(self.job.build_new_runs(run_time, manual=True))
        for r in manual_runs:
            r.start()
        return manual_runs

    def schedule_reconfigured(self):
        """Remove the pending run and create new runs with the new JobScheduler.
        """
        self.job.runs.remove_pending()
        self.create_and_schedule_runs(ignore_last_run_time=True)

    def schedule(self):
        """Schedule the next run for this job by setting a callback to fire
        at the appropriate time.
        """
        if not self.job.enabled:
            return
        self.create_and_schedule_runs()

    def _set_callback(self, job_run):
        """Set a callback for JobRun to fire at the appropriate time."""
        log.info("Scheduling next Jobrun for %s", self.job.name)
        seconds = job_run.seconds_until_run_time()
        eventloop.call_later(seconds, self.run_job, job_run)

    # TODO: new class for this method
    def run_job(self, job_run, run_queued=False):
        """Triggered by a callback to actually start the JobRun. Also
        schedules the next JobRun.
        """
        if self.shutdown_requested:
            return

        # If the Job has been disabled after this run was scheduled, then cancel
        # the JobRun and do not schedule another
        if not self.job.enabled:
            log.info("%s cancelled because job has been disabled." % job_run)
            return job_run.cancel()

        # If the JobRun was cancelled we won't run it.  A JobRun may be
        # cancelled if the job was disabled, or manually by a user. It's
        # also possible this job was run (or is running) manually by a user.
        # Alternatively, if run_queued is True, this job_run is already queued.
        if not run_queued and not job_run.is_scheduled:
            log.info("%s in state %s already out of scheduled state." % (
                    job_run, job_run.state))
            return self.schedule()

        node = job_run.node if self.config.all_nodes else None
        # If there is another job run still running, queue or cancel this one
        if not self.config.allow_overlap and any(self.job.runs.get_active(node)):
            self._queue_or_cancel_active(job_run)
            return

        job_run.start()
        self.schedule_termination(job_run)
        if not self.job.scheduler.schedule_on_complete:
            self.schedule()

    def schedule_termination(self, job_run):
<<<<<<< HEAD
        if self.config.max_runtime:
            seconds = timeutils.delta_total_seconds(self.config.max_runtime)
=======
        if self.job.max_runtime:
            seconds = timeutils.delta_total_seconds(self.job.max_runtime)
>>>>>>> 3817e8af
            eventloop.call_later(seconds, job_run.stop)

    def _queue_or_cancel_active(self, job_run):
        if self.config.queueing:
            log.info("%s still running, queueing %s." % (self.job, job_run))
            return job_run.queue()

        log.info("%s still running, cancelling %s." % (self.job, job_run))
        job_run.cancel()
        self.schedule()

    def handle_job_events(self, _observable, event):
        """Handle notifications from observables. If a JobRun has completed
        look for queued JobRuns that may need to start now.
        """
        if event != Job.NOTIFY_RUN_DONE:
            return

        # TODO: this should only start runs on the same node if this is an
        # all_nodes job, but that is currently not possible
        queued_run = self.job.runs.get_first_queued()
        if queued_run:
            eventloop.call_later(0, self.run_job, queued_run, run_queued=True)

        # Attempt to schedule a new run.  This will only schedule a run if the
        # previous run was cancelled from a scheduled state, or if the job
        # scheduler is `schedule_on_complete`.
        self.schedule()
    handler = handle_job_events

    def get_runs_to_schedule(self, ignore_last_run_time):
        """Build and return the runs to schedule."""
        if self.job.runs.has_pending:
            log.info("%s has pending runs, can't schedule more." % self.job)
            return []

        if ignore_last_run_time:
            last_run_time = None
        else:
            last_run = self.job.runs.get_newest(include_manual=False)
            last_run_time = last_run.run_time if last_run else None
        next_run_time = self.job.scheduler.next_run_time(last_run_time)
        return self.job.build_new_runs(next_run_time)

    def request_shutdown(self):
        self.shutdown_requested = True

    def __str__(self):
        return "%s(%s)" % (self.__class__.__name__, self.job)

    def get_name(self):
        return self.job.name

    def get_job(self):
        return self.job

    def get_job_runs(self):
        return self.job.runs

    def __eq__(self, other):
        return bool(other and self.get_job() == other.get_job())

    def __ne__(self, other):
        return not self == other


class JobSchedulerFactory(object):
    """Construct JobScheduler instances from configuration."""

    def __init__(self, context, output_stream_dir, time_zone, action_runner):
        self.context            = context
        self.output_stream_dir  = output_stream_dir
        self.time_zone          = time_zone
        self.action_runner      = action_runner

    def build(self, job_config):
        log.debug("Building new job %s", job_config.name)
        output_path = filehandler.OutputPath(self.output_stream_dir)
        scheduler = scheduler_from_config(job_config.schedule, self.time_zone)
        job = Job.from_config(job_config, scheduler, self.context, output_path, self.action_runner)
        return JobScheduler(job)


class JobCollection(object):
    """A collection of jobs."""

    def __init__(self):
        self.jobs = collections.MappingCollection('jobs')
        self.proxy = proxy.CollectionProxy(self.jobs.itervalues, [
            proxy.func_proxy('request_shutdown',    iteration.list_all),
            proxy.func_proxy('enable',              iteration.list_all),
            proxy.func_proxy('disable',             iteration.list_all),
            proxy.func_proxy('schedule',            iteration.list_all),
            proxy.attr_proxy('is_shutdown',         all)
        ])

    def load_from_config(self, job_configs, factory, reconfigure):
        """Apply a configuration to this collection and return a generator of
        jobs which were added.
        """
        self.jobs.filter_by_name(job_configs)

        def map_to_job_and_schedule(job_schedulers):
            for job_scheduler in job_schedulers:
                if reconfigure:
                    job_scheduler.schedule()
                yield job_scheduler.get_job()

        seq = (factory.build(config) for config in job_configs.itervalues())
        return map_to_job_and_schedule(itertools.ifilter(self.add, seq))

    def add(self, job_scheduler):
        return self.jobs.add(job_scheduler, self.update)

    def update(self, new_job_scheduler):
        log.info("Updating %s", new_job_scheduler)
        job_scheduler = self.get_by_name(new_job_scheduler.get_name())
        job_scheduler.get_job().update_from_job(new_job_scheduler.get_job())
        job_scheduler.schedule_reconfigured()
        return True

    def restore_state(self, job_state_data):
        self.jobs.restore_state(job_state_data)

    def get_by_name(self, name):
        return self.jobs.get(name)

    def get_names(self):
        return self.jobs.keys()

    def get_jobs(self):
        return [sched.get_job() for sched in self]

    def get_job_run_collections(self):
        return [sched.get_job_runs() for sched in self]

    def __iter__(self):
        return self.jobs.itervalues()

    def __getattr__(self, name):
        return self.proxy.perform(name)

    def __contains__(self, name):
        return name in self.jobs<|MERGE_RESOLUTION|>--- conflicted
+++ resolved
@@ -43,26 +43,12 @@
     context_class           = command_context.JobContext
 
     # These attributes determine equality between two Job objects
-<<<<<<< HEAD
-    equality_attrs = [
+    equality_attributes = [
         'config',
-        'scheduler',
-        'node_pool',
-        'action_graph',
-        'output_path',
-        'action_runner',
-    ]
-
-    def __init__(self, config, scheduler, node_pool=None, action_graph=None,
-            run_collection=None, parent_context=None, output_path=None,
-            action_runner=None):
-=======
-    equality_attributes = [
         'name',
         'queueing',
         'scheduler',
         'node_pool',
-        'all_nodes',
         'action_graph',
         'output_path',
         'action_runner',
@@ -70,12 +56,9 @@
         'allow_overlap',
     ]
 
-    # TODO: use config object
-    def __init__(self, name, scheduler, queueing=True, all_nodes=False,
-            node_pool=None, enabled=True, action_graph=None,
+    def __init__(self, config, scheduler, node_pool=None, action_graph=None,
             run_collection=None, parent_context=None, output_path=None,
-            allow_overlap=None, action_runner=None, max_runtime=None):
->>>>>>> 3817e8af
+            action_runner=None):
         super(Job, self).__init__()
         self.config             = config
         self.enabled            = config.enabled
@@ -83,13 +66,7 @@
         self.scheduler          = scheduler
         self.runs               = run_collection
         self.node_pool          = node_pool
-<<<<<<< HEAD
         self.action_runner      = action_runner
-=======
-        self.allow_overlap      = allow_overlap
-        self.action_runner      = action_runner
-        self.max_runtime        = max_runtime
->>>>>>> 3817e8af
         self.output_path        = output_path or filehandler.OutputPath()
         self.output_path.append(self.name)
         self.event              = event.get_recorder(self.name)
@@ -112,7 +89,6 @@
             action_graph        = action_graph,
             parent_context      = parent_context,
             output_path         = output_path,
-<<<<<<< HEAD
             action_runner       = action_runner)
 
     def get_name(self):
@@ -122,22 +98,13 @@
 
     def get_config(self):
         return self.config
-=======
-            allow_overlap       = job_config.allow_overlap,
-            action_runner       = action_runner,
-            max_runtime         = job_config.max_runtime)
->>>>>>> 3817e8af
 
     def update_from_job(self, job):
         """Update this Jobs configuration from a new config. This method
         actually takes an already constructed job and copies out its
         configuration data.
         """
-<<<<<<< HEAD
-        for attr in self.equality_attrs:
-=======
         for attr in self.equality_attributes:
->>>>>>> 3817e8af
             setattr(self, attr, getattr(job, attr))
         self.event.ok('reconfigured')
 
@@ -155,9 +122,6 @@
 
         log.warn("%s in an unknown state: %s" % (self, self.runs))
         return self.STATUS_UNKNOWN
-
-    def get_name(self):
-        return self.name
 
     def get_runs(self):
         return self.runs
@@ -212,11 +176,7 @@
 
     def __eq__(self, other):
         return all(getattr(other, attr, None) == getattr(self, attr, None)
-<<<<<<< HEAD
-                   for attr in self.equality_attrs)
-=======
                    for attr in self.equality_attributes)
->>>>>>> 3817e8af
 
     def __ne__(self, other):
         return not self == other
@@ -334,13 +294,8 @@
             self.schedule()
 
     def schedule_termination(self, job_run):
-<<<<<<< HEAD
         if self.config.max_runtime:
             seconds = timeutils.delta_total_seconds(self.config.max_runtime)
-=======
-        if self.job.max_runtime:
-            seconds = timeutils.delta_total_seconds(self.job.max_runtime)
->>>>>>> 3817e8af
             eventloop.call_later(seconds, job_run.stop)
 
     def _queue_or_cancel_active(self, job_run):
