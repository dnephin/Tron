--- conflicted
+++ resolved
@@ -143,10 +143,9 @@
     def get_stream(self, name):
         return self.buffers[name].get_value()
 
-<<<<<<< HEAD
     def clear(self):
         self.buffers.clear()
-=======
+
 
 class NoActionRunnerFactory(object):
     """Action runner factory that does not wrap the action run command."""
@@ -209,5 +208,4 @@
         return NoActionRunnerFactory
 
     if config.runner_type == 'simple':
-        return SimpleActionRunnerFactory.from_config(config)
->>>>>>> 0d2b5fd3
+        return SimpleActionRunnerFactory.from_config(config)