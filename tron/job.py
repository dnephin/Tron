import logging
import os
import shutil
from collections import deque

from tron import action, command_context
from tron.utils import timeutils

log = logging.getLogger('tron.job')

RUN_LIMIT = 50

class JobRun(object):
    def __init__(self, job, run_num=None):
        self.job = job
        self.run_num = job.next_num() if run_num is None else run_num
        self.state_callback = job.state_callback
        self.id = "%s.%s" % (job.name, self.run_num)

        self.run_time = None
        self.start_time = None
        self.end_time = None
        self.node = None
        self.action_runs = []
        self.context = command_context.CommandContext(self, job.context)

    @property
    def output_path(self):
        return os.path.join(self.job.output_path, self.id)

    def set_run_time(self, run_time):
        self.run_time = run_time

<<<<<<< HEAD
        for r in self.runs:
            r.run_time = run_time
=======
        for action in self.action_runs:
            action.run_time = run_time
>>>>>>> 7c21c5c3

    def scheduled_start(self):
        self.attempt_start()

        if self.is_scheduled:
            if self.job.queueing:
                log.warning("A previous run for %s has not finished - placing in queue", self.id)
                self.queue()
            else:
                log.warning("A previous run for %s has not finished - cancelling", self.id)
                self.cancel()

    def start(self):
        log.info("Starting action job %s", self.id)
        self.start_time = timeutils.current_time()
        self.end_time = None

        for action in self.action_runs:
            action.attempt_start()

    def manual_start(self):
        self.queue()
        self.attempt_start()

    def attempt_start(self):
        if self.should_start:
            self.start()

    def last_success_check(self):
        if not self.job.last_success or self.run_num > self.job.last_success.run_num:
            self.job.last_success = self

    def run_completed(self):
        if self.is_success:
            self.last_success_check()

            if self.job.constant and self.job.enabled:
                self.job.build_run().start()

        if self.is_done:
            self.end_time = timeutils.current_time()

            next = self.job.next_to_finish()
            if next and next.is_queued:
                next.attempt_start()

    @property
    def data(self):
        return {'runs':[a.data for a in self.action_runs],
                'run_num': self.run_num,
                'run_time': self.run_time,
                'start_time': self.start_time,
                'end_time': self.end_time
        }

    def schedule(self):
        for r in self.action_runs:
            r.schedule()

    def queue(self):
        for r in self.action_runs:
            r.queue()

    def cancel(self):
        for r in self.action_runs:
            r.cancel()

    def succeed(self):
        for r in self.action_runs:
            r.mark_success()

    def fail(self):
        for r in self.action_runs:
            r.fail(0)

    @property
    def should_start(self):
        if not self.job.enabled or self.is_running:
            return False
        return self.job.next_to_finish(self.node if self.job.all_nodes else None) == self

    @property
<<<<<<< HEAD
    def is_failure(self):
        return any([r.is_failure for r in self.runs])
=======
    def is_failed(self):
        return any([r.is_failed for r in self.action_runs])
>>>>>>> 7c21c5c3

    @property
    def is_success(self):
        return all([r.is_success for r in self.action_runs])

    @property
    def is_done(self):
        return not any([r.is_running or r.is_queued or r.is_scheduled for r in self.action_runs])

    @property
    def is_queued(self):
        return all([r.is_queued for r in self.action_runs])

    @property
    def is_starting(self):
        return any([r.is_starting for r in self.action_runs])


    @property
    def is_running(self):
        return any([r.is_running for r in self.action_runs])

    @property
    def is_scheduled(self):
        return any([r.is_scheduled for r in self.action_runs])

    @property
    def is_unknown(self):
        return any([r.is_unknown for r in self.action_runs])

    @property
    def is_cancelled(self):
        return all([r.is_cancelled for r in self.action_runs])


class Job(object):
    run_num = 0
    def next_num(self):
        self.run_num += 1
        return self.run_num - 1

    def __init__(self, name=None, action=None, context=None):
        self.name = name
        self.topo_actions = [action] if action else []
        self.scheduler = None
        self.runs = deque()

        self.queueing = True
        self.all_nodes = False
        self.enabled = True
        self.constant = False
        self.last_success = None

        self.run_limit = RUN_LIMIT
        self.node_pool = None
        self.output_path = None
        self.state_callback = lambda:None
        self.context = command_context.CommandContext(self)

    def _register_action(self, action):
        """Prepare an action to be *owned* by this job"""
        if action in self.topo_actions:
            raise Error("Action %s already in jobs %s" % (action.name, job.name))

    def listen(self, spec, callback):
        """Mimic the state machine interface for listening to events"""
        assert spec is True
        self.state_callback = callback

    def _notify(self):
        self.state_callback()

    def add_action(self, action):
        self._register_action(action)
        self.topo_actions.append(action)

    def __eq__(self, other):
        if not isinstance(other, Job) or self.name != other.name \
                or self.queueing != other.queueing \
                or self.scheduler != other.scheduler \
                or self.node_pool != other.node_pool \
                or len(self.topo_actions) != len(other.topo_actions) \
                or self.run_limit != other.run_limit \
                or self.all_nodes != other.all_nodes:
            return False

        return all([me == you for (me, you) in zip(self.topo_actions, other.topo_actions)])

    def __ne__(self, other):
        return not self == other

    def set_context(self, context):
        self.context.next = context

    def enable(self):
        self.enabled = True
        next = self.next_to_finish()

        if next and next.is_queued:
            next.start()

    def remove_run(self, run):
        self.runs.remove(run)

        if os.path.exists(run.output_path):
            shutil.rmtree(run.output_path)

        run.job = None

    def disable(self):
        self.enabled = False

        # We need to get rid of all future runs.
        kill_runs = [run for run in self.runs if (run.is_scheduled or run.is_queued)]
        for run in kill_runs:
            run.cancel()
            self.remove_run(run)

    def newest(self):
        if self.runs[0]:
            return self.runs[0]
        else:
            return None

    def newest_run_by_state(self, state):
        for run in self.runs:
            if state == 'SUCC' and run.is_success or \
                state == 'CANC' and run.is_cancelled or \
                state == 'RUNN' and run.is_running or \
                state == 'FAIL' and run.is_failure or \
                state == 'SCHE' and run.is_scheduled or \
                state == 'QUE' and run.is_queued or \
                state == 'UNKWN' and run.is_unknown:
                return run

        log.warning("No runs with state %s exist", state)

    def next_to_finish(self, node=None):
        """Returns the next run to finish(optional node requirement). Useful for
        getting the currently running job run or next queued/schedule job run.
        """
        def choose(prev, next):
            return prev if (prev and prev.is_running) or (node and next.node != node) \
               or next.is_success or next.is_failure or next.is_cancelled or next.is_unknown else next

        return reduce(choose, self.runs, None)

    def get_run_by_num(self, num):
        def choose(chosen, next):
            return next if next.run_num == num else chosen

        return reduce(choose, self.runs, None)

    def remove_old_runs(self):
        """Remove old runs so the number left matches the run limit.
        However only removes runs up to the last success or up to the next to run
        """
        next = self.next_to_finish()
        next_num = next.run_num if next else self.runs[0].run_num
        succ_num = self.last_success.run_num if self.last_success else 0
        keep_num = min([next_num, succ_num])

        while len(self.runs) > self.run_limit and keep_num > self.runs[-1].run_num:
            self.remove_run(self.runs[-1])

    def next_runs(self):
        """Use the configured scheduler to build the next job runs"""
        if not self.scheduler:
            return []

        return self.scheduler.next_runs(self)

    def build_action_dag(self, job_run, all_actions):
        """Build actions and setup requirements"""
        action_runs_by_name = {}
        for action_inst in all_actions:
            action_run = action_inst.build_run(job_run)
            
            action_run.node = job_run.node
            
            action_run.machine.listen(True, self._notify)
            action_run.machine.listen(action.ActionRun.STATE_SUCCEEDED, job_run.run_completed)
            action_run.machine.listen(action.ActionRun.STATE_FAILED, job_run.run_completed)

            action_runs_by_name[action_inst.name] = action_run
            job_run.action_runs.append(action_run)

            for req_action in action_inst.required_actions:
                # Two-way, waiting runs and required_runs
                action_runs_by_name[req_action.name].waiting_runs.append(action_run)
                action_run.required_runs.append(action_runs_by_name[req_action.name])

    def build_run(self, node=None, actions=None, run_num=None):
        job_run = JobRun(self, run_num=run_num)

        job_run.node = node or self.node_pool.next()
        log.info("Built run %s", job_run.id)

        # It would be great if this were abstracted out a bit
        if os.path.exists(self.output_path) and not os.path.exists(job_run.output_path):
            os.mkdir(job_run.output_path)

        # If the actions aren't specified, then we know this is a normal run
        if not actions:
            self.runs.appendleft(job_run)
            actions = self.topo_actions
            self.remove_old_runs()

        self.build_action_dag(job_run, actions)
        return job_run

    def build_runs(self):
        if self.all_nodes:
            return [self.build_run(node=node) for node in self.node_pool.nodes]
        return [self.build_run()]

    def manual_start(self):
        scheduled = deque()
        while self.runs and self.runs[0].is_scheduled:
            scheduled.appendleft(self.runs.popleft())

        man_runs = self.build_runs()
        self.runs.extendleft(scheduled)

        for r in man_runs:
            r.queue()
            r.attempt_start()

        return man_runs

    def absorb_old_job(self, old):
        self.runs = old.runs

        self.output_path = old.output_path
        self.last_success = old.last_success
        self.run_num = old.run_num
        self.enabled = old.enabled

        self.context = old.context
        self.context.base = self

    @property
    def data(self):
        return {'runs': [r.data for r in self.runs],
                'enabled': self.enabled
        }

    def restore_main_run(self, data):
        action_names = []
        for action in data['runs']:
            action_names.append(action['id'].split('.')[-1])

        def action_filter(topo_action):
            return topo_action.name in action_names

        action_list = filter(action_filter, self.topo_actions)

        run = self.restore_run(data, action_list)
        self.runs.append(run)
        if run.is_success and not self.last_success:
            self.last_success = run

        return run

    def restore_run(self, data, actions):
        run = self.build_run(run_num=data['run_num'], actions=actions)
        self.run_num = max([run.run_num + 1, self.run_num])

        for r, state in zip(run.action_runs, data['runs']):
            r.restore_state(state)

        run.start_time = data['start_time']
        run.end_time = data['end_time']
        run.set_run_time(data['run_time'])

        return run
<|MERGE_RESOLUTION|>--- conflicted
+++ resolved
@@ -31,13 +31,8 @@
     def set_run_time(self, run_time):
         self.run_time = run_time
 
-<<<<<<< HEAD
-        for r in self.runs:
-            r.run_time = run_time
-=======
         for action in self.action_runs:
             action.run_time = run_time
->>>>>>> 7c21c5c3
 
     def scheduled_start(self):
         self.attempt_start()
@@ -120,13 +115,8 @@
         return self.job.next_to_finish(self.node if self.job.all_nodes else None) == self
 
     @property
-<<<<<<< HEAD
     def is_failure(self):
-        return any([r.is_failure for r in self.runs])
-=======
-    def is_failed(self):
-        return any([r.is_failed for r in self.action_runs])
->>>>>>> 7c21c5c3
+        return any([r.is_failure for r in self.action_runs])
 
     @property
     def is_success(self):
