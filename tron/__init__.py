--- conflicted
+++ resolved
@@ -1,10 +1,5 @@
-<<<<<<< HEAD
-__version_info__ = (0, 5, 0)
-__version__ = ".".join("%s" % v for v in __version_info__)
-=======
 __version_info__    = (0, 5, 0)
 __version__         = ".".join("%s" % v for v in __version_info__)
->>>>>>> c9b2de26
 
 __author__          = 'Yelp <yelplabs@yelp.com>'
 
