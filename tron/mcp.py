from __future__ import with_statement
import logging
import os

from twisted.conch.client.options import ConchOptions

from tron import command_context
from tron import event
from tron import crash_reporter
from tron import node
from tron.config import manager
from tron.config.config_parse import collate_jobs_and_services, ConfigError
<<<<<<< HEAD
from tron.config.schema import MASTER_NAMESPACE
from tron.core import service
=======
>>>>>>> 6ed264d7
from tron.core.job import Job, JobScheduler
from tron.node import Node, NodePool
from tron.scheduler import scheduler_from_config
from tron.serialize import filehandler
from tron.serialize.runstate.statemanager import PersistenceManagerFactory
from tron.utils import emailer
from tron.utils.observer import Observable


log = logging.getLogger(__name__)


class ConfigApplyError(Exception):
    """Errors during config application"""
    pass


class MasterControlProgram(Observable):
    """master of tron's domain

    Central state object for the Tron daemon. Stores all jobs and services.
    """

    def __init__(self, working_dir, config_path):
        super(MasterControlProgram, self).__init__()
        self.jobs               = {}
        self.services           = service.ServiceCollection()
        self.nodes              = node.NodePoolStore.get_instance()
        self.output_stream_dir  = None
        self.working_dir        = working_dir
        self.crash_reporter     = None
        self.config             = manager.ConfigManager(config_path)
        self.context            = command_context.CommandContext()
        # Time zone of the system clock
        self.time_zone          = None
        self.event_recorder     = event.get_recorder()
        self.event_recorder.ok('started')
        self.state_manager      = None

    def get_config_manager(self):
        return self.config

    def shutdown(self):
        # TODO: NullStateManager
        if self.state_manager:
            self.state_manager.enabled = False
            self.state_manager.cleanup()

    def graceful_shutdown(self):
        """Tell JobSchedulers that a shutdown has been requested."""
        for job_sched in self.jobs.itervalues():
            job_sched.shutdown_requested = True

    def jobs_shutdown(self):
        """Return True if all jobs have finished their runs after
        shutdown was requested.
        """
        return all(job.is_shutdown for job in self.jobs.itervalues())

    def reconfigure(self):
        """Reconfigure MCP while Tron is already running."""
        self.event_recorder.ok("reconfigured")
        with self.state_manager.disabled():
            try:
                self._load_config(reconfigure=True)
            except Exception:
                self.event_recorder.critical("reconfigure_failure")
                log.exception("reconfigure failure")
                raise

    def _load_config(self, reconfigure=False):
        """Read config data and apply it."""
        self.apply_config(self.config.load(), reconfigure=reconfigure)

    def initial_setup(self):
        """When the MCP is initialized the config is applied before the state.
        In this case jobs shouldn't be scheduled until the state is applied.
        """
        self._load_config()
        self.restore_state()
        # Any job with existing state would have been scheduled already. Jobs
        # without any state will be scheduled here.
        self.schedule_jobs()

    def apply_config(self, config_container, reconfigure=False):
        """Apply a configuration."""
        master_config = config_container.get_master()
        self.output_stream_dir = master_config.output_stream_dir or self.working_dir
<<<<<<< HEAD
        if not skip_env_dependent:
            ssh_options = self._ssh_options_from_config(master_config.ssh_options)
            state_persistence = master_config.state_persistence
        else:
            ssh_options = config_parse.valid_ssh_options({})
            state_persistence = config_parse.DEFAULT_STATE_PERSISTENCE

        self.state_manager = PersistenceManagerFactory.from_config(
                    state_persistence)
=======
        ssh_options = self._ssh_options_from_config(master_config.ssh_options)
        self.state_manager = PersistenceManagerFactory.from_config(
            master_config.state_persistence)
>>>>>>> 6ed264d7
        self.context.base = master_config.command_context
        self.time_zone = master_config.time_zone
        self._apply_nodes(master_config.nodes, ssh_options)
        self._apply_node_pools(master_config.node_pools)
        self._apply_notification_options(master_config.notification_options)

<<<<<<< HEAD
        jobs, services = collate_jobs_and_services(configs)
=======
        jobs, services = collate_jobs_and_services(config_container)
>>>>>>> 6ed264d7
        self._apply_jobs(jobs, reconfigure=reconfigure)
        services = self.services.load_from_config(services, self.context)
        self.state_manager.watch_all(services)

    def _ssh_options_from_config(self, ssh_conf):
        ssh_options = ConchOptions()
        if ssh_conf.agent:
            if 'SSH_AUTH_SOCK' in os.environ:
                ssh_options['agent'] = True
            else:
                raise ConfigError("No SSH Agent available ($SSH_AUTH_SOCK)")
        else:
            ssh_options['noagent'] = True

        for file_name in ssh_conf.identities:
            file_path = os.path.expanduser(file_name)
            msg = None
            if not os.path.exists(file_path):
                msg = "Private key file '%s' doesn't exist" % file_name
            if not os.path.exists(file_path + ".pub"):
                msg = "Public key '%s' doesn't exist" % (file_name + ".pub")
            if msg:
                raise ConfigError(msg)

            ssh_options.opt_identity(file_name)

        return ssh_options

    def _apply_nodes(self, node_confs, ssh_options):
        self.nodes.update(
            Node.from_config(config, ssh_options)
            for config in node_confs.itervalues()
        )

    def _apply_node_pools(self, pool_confs):
        self.nodes.update(
            NodePool.from_config(config)
            for config in pool_confs.itervalues()
        )

    def _apply_jobs(self, job_configs, reconfigure=False):
        """Add and remove jobs based on the configuration."""
        for job_config in job_configs.values():
            self.add_job(job_config, reconfigure=reconfigure)

        for job_name in (set(self.jobs.keys()) - set(job_configs.keys())):
            log.debug("Removing job %s", job_name)
            self.remove_job(job_name)

    def _apply_notification_options(self, conf):
        if not conf:
            return

        if self.crash_reporter:
            self.crash_reporter.stop()

        email_sender = emailer.Emailer(conf.smtp_host, conf.notification_addr)
        self.crash_reporter = crash_reporter.CrashReporter(email_sender)
        self.crash_reporter.start()

    def add_job(self, job_config, reconfigure=False):
        log.debug("Building new job %s", job_config.name)
        output_path = filehandler.OutputPath(self.output_stream_dir)
        scheduler = scheduler_from_config(job_config.schedule, self.time_zone)
        job = Job.from_config(job_config, scheduler, self.context, output_path)

        if job.name in self.jobs:
            # Jobs have a complex eq implementation that allows us to catch
            # jobs that have not changed and thus don't need to be updated
            # during a reconfigure
            if job == self.jobs[job.name].job:
                return

            log.info("Updating job %s", job.name)
            self.jobs[job.name].job.update_from_job(job)
            self.jobs[job.name].schedule_reconfigured()
            return

        log.info("Adding new job %s", job.name)
        self.jobs[job.name] = JobScheduler(job)
        self.state_manager.watch(job, Job.NOTIFY_STATE_CHANGE)

        # If this is not a reconfigure, wait for state to be restored before
        # scheduling job runs.
        if reconfigure:
            self.jobs[job.name].schedule()

    def remove_job(self, job_name):
        if job_name not in self.jobs:
            raise ValueError("Job %s unknown", job_name)

        job_scheduler = self.jobs.pop(job_name)
        job_scheduler.disable()

    def schedule_jobs(self):
        for job_scheduler in self.jobs.itervalues():
            job_scheduler.schedule()

    def get_jobs(self):
        return self.jobs.itervalues()

    def get_job_by_name(self, name):
        return self.jobs.get(name)

    def restore_state(self):
        """Use the state manager to retrieve to persisted state and apply it
        to the configured Jobs and Services.
        """
        self.event_recorder.notice('restoring')
        job_states, service_states = self.state_manager.restore(
                [job_sched.job for job_sched in self.jobs.values()],
                self.services)

        for name, job_state_data in job_states.iteritems():
            self.jobs[name].restore_job_state(job_state_data)
        log.info("Loaded state for %d jobs", len(job_states))

        self.services.restore_state(service_states)
        self.state_manager.save_metadata()

    def __str__(self):
        return "MCP"<|MERGE_RESOLUTION|>--- conflicted
+++ resolved
@@ -10,11 +10,7 @@
 from tron import node
 from tron.config import manager
 from tron.config.config_parse import collate_jobs_and_services, ConfigError
-<<<<<<< HEAD
-from tron.config.schema import MASTER_NAMESPACE
 from tron.core import service
-=======
->>>>>>> 6ed264d7
 from tron.core.job import Job, JobScheduler
 from tron.node import Node, NodePool
 from tron.scheduler import scheduler_from_config
@@ -103,32 +99,16 @@
         """Apply a configuration."""
         master_config = config_container.get_master()
         self.output_stream_dir = master_config.output_stream_dir or self.working_dir
-<<<<<<< HEAD
-        if not skip_env_dependent:
-            ssh_options = self._ssh_options_from_config(master_config.ssh_options)
-            state_persistence = master_config.state_persistence
-        else:
-            ssh_options = config_parse.valid_ssh_options({})
-            state_persistence = config_parse.DEFAULT_STATE_PERSISTENCE
-
-        self.state_manager = PersistenceManagerFactory.from_config(
-                    state_persistence)
-=======
         ssh_options = self._ssh_options_from_config(master_config.ssh_options)
         self.state_manager = PersistenceManagerFactory.from_config(
             master_config.state_persistence)
->>>>>>> 6ed264d7
         self.context.base = master_config.command_context
         self.time_zone = master_config.time_zone
         self._apply_nodes(master_config.nodes, ssh_options)
         self._apply_node_pools(master_config.node_pools)
         self._apply_notification_options(master_config.notification_options)
 
-<<<<<<< HEAD
-        jobs, services = collate_jobs_and_services(configs)
-=======
         jobs, services = collate_jobs_and_services(config_container)
->>>>>>> 6ed264d7
         self._apply_jobs(jobs, reconfigure=reconfigure)
         services = self.services.load_from_config(services, self.context)
         self.state_manager.watch_all(services)
