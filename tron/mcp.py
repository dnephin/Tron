--- conflicted
+++ resolved
@@ -239,10 +239,7 @@
 
         # Control writing of the state file
         self.state_handler = StateHandler(self, working_dir)
-<<<<<<< HEAD
         self.event_manager.add(self.state_handler, parent=self)
-=======
->>>>>>> ffdb56eb
 
     ### CONFIGURATION ###
 
@@ -300,11 +297,7 @@
         edit the config may not have the same environment as the live
         trond machine.
         """
-<<<<<<< HEAD
-        self._apply_working_directory(conf.working_dir)
-=======
         self._apply_output_stream_directory(conf.output_stream_dir)
->>>>>>> ffdb56eb
 
         if not skip_env_dependent:
             ssh_options = self._ssh_options_from_config(conf.ssh_options)
@@ -320,37 +313,9 @@
         self._apply_services(conf.services)
         self._apply_notification_options(conf.notification_options)
 
-<<<<<<< HEAD
-    def _apply_working_directory(self, wd):
-        """Apply working directory.  If wd=None try os.environ['TMPDIR'].
-        If that doesn't exist, use /tmp.
-        """
-        if self.state_handler.working_dir:
-            if self.state_handler.working_dir != wd:
-                log.warn('trond must be restarted for changes to the working'
-                         ' directory to take effect.')
-            return
-
-        if not wd:
-            if 'TMPDIR' in os.environ:
-                wd = os.environ['TMPDIR']
-            else:
-                wd = '/tmp'
-
-        if not os.path.isdir(wd):
-            raise ConfigApplyError("Specified working directory '%s' is not"
-                                   " a directory" % wd)
-
-        if not os.access(wd, os.W_OK):
-            raise ConfigApplyError("Specified working directory '%s' is not"
-                                   " writable" % wd)
-
-        self.state_handler.working_dir = wd
-=======
     def _apply_output_stream_directory(self, output_stream_dir):
         """Apply the output stream directory."""
         self.output_stream_dir = output_stream_dir or self.working_dir
->>>>>>> ffdb56eb
 
     def _ssh_options_from_config(self, ssh_conf):
         ssh_options = ConchOptions()
@@ -439,7 +404,7 @@
     ### JOBS ###
     def add_job(self, job_config, reconfigure=False):
         log.debug("Building new job %s", job_config.name)
-        output_path = filehandler.OutputPath(self.state_handler.working_dir)
+        output_path = filehandler.OutputPath(self.output_stream_dir)
         scheduler = scheduler_from_config(job_config.schedule, self.time_zone)
         job = Job.from_config(job_config, scheduler, self.context, output_path)
 
@@ -455,34 +420,12 @@
             self.jobs[job.name].schedule_reconfigured()
             return
 
-<<<<<<< HEAD
         log.info("adding new job %s", job.name)
         self.jobs[job.name] = JobScheduler(job)
         # If this is not a reconfigure, wait for state to be restored before
         # scheduling job runs.
         if reconfigure:
             self.jobs[job.name].schedule()
-=======
-            # We're updating an existing job, we have to copy over run time
-            # information
-            job.absorb_old_job(self.jobs[job.name])
-
-            if job.enabled:
-                self.disable_job(job)
-                self.enable_job(job)
-        else:
-            log.info("adding job %s", job.name)
-
-        self.jobs[job.name] = job
-
-        # add some command context variables
-        job.set_context(self.context)
-
-        job.event_recorder.set_parent(self.event_recorder)
-
-        # make the directory for output
-        job.setup_job_dir(self.output_stream_dir)
->>>>>>> ffdb56eb
 
         self.event_manager.add(job, parent=self)
         self.state_handler.watch(job, Job.NOTIFY_STATE_CHANGE)
