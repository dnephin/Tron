"""
Web Services Interface used by command-line clients and web frontend to
view current state, event history and send commands to trond.
"""

import datetime
import logging
import urllib

try:
    import simplejson as json
    assert json # pyflakes
except ImportError:
    import json

from twisted.web import http, resource, server

from tron import service, event
from tron.api import adapter, controller
from tron.core import actionrun
from tron.api import requestargs


log = logging.getLogger(__name__)


class JSONEncoder(json.JSONEncoder):
    """Custom JSON for certain objects"""

    def default(self, o):
        if isinstance(o, datetime.datetime):
            return o.strftime("%Y-%m-%d %H:%M:%S")

        if isinstance(o, datetime.date):
            return o.isoformat()

        return super(JSONEncoder, self).default(o)


def respond(request, response_dict, code=http.OK, headers=None):
    """Helper to generate a json response"""
    request.setResponseCode(code)
    request.setHeader('content-type', 'text/json')
    if headers:
        for key, val in headers.iteritems():
            request.setHeader(key, val)
    if response_dict:
        return json.dumps(response_dict, cls=JSONEncoder)
    return ""


class ActionRunResource(resource.Resource):

    isLeaf = True

    def __init__(self, job_run, action_name):
        resource.Resource.__init__(self)
        self._job_run           = job_run
        self._action_name       = action_name

    def render_GET(self, request):
        num_lines = requestargs.get_integer(request, 'num_lines')
        run_adapter = adapter.ActionRunAdapter(
                self._job_run, self._action_name, num_lines)
        return respond(request, run_adapter.get_repr())

    def render_POST(self, request):
        cmd = requestargs.get_string(request, 'command')
        log.info("Handling '%s' request for action run %s",
                 cmd, self._job_run.id, self._action_name)

        if cmd not in ('start', 'success', 'cancel', 'fail', 'skip'):
            log.warning("Unknown request command %s", cmd)
            return respond(request, None, code=http.NOT_IMPLEMENTED)

        action_run = self._job_run.action_runs[self._action_name]
        try:
            resp = getattr(action_run, cmd)()
        except actionrun.Error:
            resp = None

        if not resp:
            msg = "Failed to %s action run %s." % (cmd, action_run)
        else:
            msg = "Action run now in state %s" % action_run.state.short_name
        return respond(request, {'result': msg})


class JobRunResource(resource.Resource):

    isLeaf = False

    def __init__(self, run, master_control):
        resource.Resource.__init__(self)
        self._run = run
        self._master_control = master_control

    def getChild(self, act_name, request):
        if act_name == '':
            return self
        if act_name == '_events':
            return EventResource(self._run)
        if act_name in self._run.action_runs:
            return ActionRunResource(self._run, act_name)

        return resource.NoResource("Cannot find action '%s' for job run '%s'" %
                                   (act_name, self._run.id))

    def render_GET(self, request):
        run_adapter = adapter.JobRunAdapter(self._run, include_action_runs=True)
        return respond(request, run_adapter.get_repr())

    def render_POST(self, request):
        cmd = requestargs.get_string(request, 'command')
        log.info("Handling '%s' request for job run %s", cmd, self._run.id)

        if cmd not in ['start', 'restart', 'success', 'fail', 'cancel']:
            log.warning("Unknown request command %s", cmd)
            return respond(request, None, code=http.NOT_IMPLEMENTED)

        getattr(self, '_%s' % cmd)()
        return respond(request, {'result': "Job run now in state %s" %
                                 self._run.state.short_name})

    def _restart(self):
        log.info("Resetting all action runs to scheduled state")
        job_name = self._run.job_name
        job_sched = self._master_control.jobs[job_name]
        job_sched.manual_start(self._run.run_time)

    def _start(self):
        if self._run.start():
            log.info("Starting job run %s", self._run.id)
        else:
            log.warning("Failed to start job run %s" % self._run)

    def _success(self):
        if self._run.success():
            log.info("Marking job run %s for success", self._run.id)
        else:
            log.warning("Request to mark job run %s succeed when it has"
                        " already", self._run.id)

    def _cancel(self):
        if self._run.cancel():
            log.info("Cancelling job %s", self._run.id)
            self._run.cancel()
        else:
            log.warning("Request to cancel job run %s when it's already"
                        " cancelled", self._run.id)

    def _fail(self):
        if self._run.fail():
            log.info("Marking job run %s as failed", self._run.id)
        else:
            log.warning("Request to fail job run %s when it's already running"
                        " or done", self._run.id)


class JobResource(resource.Resource):
    """A resource that describes a particular job"""

    isLeaf = False

    def __init__(self, job_sched, master_control):
        self._job_sched         = job_sched
        self._master_control    = master_control
        resource.Resource.__init__(self)

    def getChild(self, run_id, request):
        job = self._job_sched.job
        if run_id == '':
            return self
        if run_id == '_events':
            return EventResource(self._job_sched.job)

        run_id = run_id.upper()
        if run_id == 'HEAD':
            run = job.runs.get_newest()
        elif run_id.isdigit():
            run = job.runs.get_run_by_num(int(run_id))
        else:
            run = job.runs.get_run_by_state_short_name(run_id)

        if run:
            return JobRunResource(run, self._master_control)
        return resource.NoResource(
                "Cannot find run number '%s' for job '%s'" % (run_id, job.name))

    def render_GET(self, request):
        include_action_runs = requestargs.get_bool(request, 'include_action_runs')
        job_adapter = adapter.JobAdapter(
                self._job_sched.job, True, include_action_runs)
        return respond(request, job_adapter.get_repr())

    def render_POST(self, request):
        cmd = requestargs.get_string(request, 'command')
        log.info("Handling '%s' request for job run %s",
                cmd, self._job_sched.job.name)

        if cmd == 'enable':
            self._job_sched.enable()
            msg = "Job %s is enabled" % self._job_sched.job.name

        elif cmd == 'disable':
            self._job_sched.disabled()
            msg = "Job %s is disabled" % self._job_sched.job.name

        elif cmd == 'start':
            run_time = requestargs.get_datetime(request, 'run_time')
            runs = self._job_sched.manual_start(run_time=run_time)
            msg = "New Job Runs %s created" % ",".join([r.id for r in runs])

        else:
            return respond(request, None, code=http.NOT_IMPLEMENTED)

        return respond(request, {'result': msg})


class JobsResource(resource.Resource):
    """Resource for all our daemon's jobs"""

    def __init__(self, master_control):
        self.mcp                = master_control
        self.controller         = controller.JobController(master_control)
        resource.Resource.__init__(self)

    def getChild(self, name, request):
        if name == '':
            return self

        job_sched = self.mcp.get_job_by_name(name)
        if job_sched is None:
            return resource.NoResource("Cannot find job '%s'" % name)

        return JobResource(job_sched, self.mcp)

    def get_data(self, include_job_run=False, include_action_runs=False):
        job_adapter = adapter.JobAdapter
        return [
            job_adapter(job.job, include_job_run, include_action_runs).get_repr()
            for job in self.mcp.get_jobs()
        ]

    def render_GET(self, request):
        include_job_runs = requestargs.get_bool(request, 'include_job_runs')
        include_action_runs = requestargs.get_bool(request, 'include_action_runs')
        output = dict(jobs=self.get_data(include_job_runs, include_action_runs))
        return respond(request, output)

    def render_POST(self, request):
        cmd = requestargs.get_string(request, 'command')
        log.info("Handling '%s' request on all jobs", cmd)

        if cmd == 'disableall':
            self.controller.disable_all()
            return respond(request, {'result': "All jobs are now disabled"})

        if cmd == 'enableall':
            self.controller.enable_all()
            return respond(request, {'result': "All jobs are now enabled"})

        log.warning("Unknown request command %s for all jobs", cmd)
        return respond(request, None, code=http.NOT_IMPLEMENTED)


class ServiceInstanceResource(resource.Resource):

    isLeaf = True

    def __init__(self, service_instance, master_control):
        self._service_instance = service_instance
        self._master_control = master_control
        resource.Resource.__init__(self)

    def render_POST(self, request):
        cmd = requestargs.get_string(request, 'command')
        log.info("Handling '%s' request on service %s",
                 cmd, self._service_instance.id)

        if cmd == 'stop':
            self._service_instance.stop()
            return respond(request, {'result': "Service instance stopping"})

        if cmd == 'zap':
            self._service_instance.zap()
            return respond(request, {'result': "Service instance zapped"})

        if cmd == 'start':
            try:
                self._service_instance.start()
            except service.InvalidStateError:
                msg = ("Failed to start: Service is already %s" %
                       self._service_instance.state)
                return respond(request, {'result': msg})

            return respond(request, {'result': "Service instance starting"})

        log.warning("Unknown request command %s for service %s", cmd,
                    self._service_instance.id)
        return respond(request, None, code=http.NOT_IMPLEMENTED)


class ServiceResource(resource.Resource):
    """A resource that describes a particular service"""
    def __init__(self, service, master_control):
        self._service = service
        self._master_control = master_control
        resource.Resource.__init__(self)

    def getChild(self, name, request):
        if name == '':
            return self
        if name == '_events':
            return EventResource(self._service)

        for instance in self._service.instances:
            if str(instance.instance_number) == str(name):
                return ServiceInstanceResource(instance, self._master_control)
        else:
            return resource.NoResource("Cannot find service '%s'" % name)

    def get_instance_data(self, instance):
        return {
            'id':           instance.id,
            'node':         instance.node.hostname if instance.node else None,
            'state':        instance.state.name,
        }

    # TODO: create an adapter
    def render_GET(self, request):
        instance_output = [
            self.get_instance_data(instance)
            for instance in self._service.instances
        ]

        output = {
            'name':         self._service.name,
            'state':        self._service.state.name.upper(),
            'count':        self._service.count,
            'command':      self._service.command,
            'instances':    instance_output,
            'node_pool':    [n.hostname for n in self._service.node_pool.nodes]
        }
        return respond(request, output)

    def render_POST(self, request):
        cmd = requestargs.get_string(request, 'command')
        log.info("Handling '%s' request on service %s",
                 cmd, self._service.name)

        if cmd == 'stop':
            self._service.stop()
            return respond(request, {'result': "Service stopping"})

        if cmd == 'zap':
            self._service.zap()
            return respond(request, {'result': "Service zapped"})

        if cmd == 'start':
            try:
                self._service.start()
            except service.InvalidStateError:
                msg = ("Failed to start: Service is already %s" %
                       self._service.state)
                return respond(request, {'result': msg})

            return respond(request, {'result': "Service starting"})

        log.warning("Unknown request command %s for service %s",
                    cmd, self._service.name)
        return respond(request, None, code=http.NOT_IMPLEMENTED)


class ServicesResource(resource.Resource):
    """Resource for all our daemon's services"""

    def __init__(self, master_control):
        self._master_control = master_control
        resource.Resource.__init__(self)

    def getChild(self, name, request):
        if name == '':
            return self

        found = self._master_control.services.get(name)
        if found is None:
            return resource.NoResource("Cannot find service '%s'" % name)

        return ServiceResource(found, self._master_control)

    def get_data(self):
        service_list = []
        for current_service in self._master_control.services.itervalues():
            try:
                status = current_service.state.name.upper()
            except Exception, e:
                log.error("Unexpected service state: %s" % e)
                status = "BROKEN"
            try:
                count = current_service.count
            except Exception, e:
                log.error("Unexpected service count: %s" % e)
                count = -1

            service_desc = {
                'name': current_service.name,
                'count': count,
                'href': "/services/%s" % urllib.quote(current_service.name),
                'status': status,
            }
            service_list.append(service_desc)

        return service_list

    def render_GET(self, request):
        request.setHeader("content-type", "text/json")
        return respond(request, dict(services=self.get_data()))


class ConfigResource(resource.Resource):
    """Resource for configuration changes"""

    isLeaf = True

    def __init__(self, master_control):
        self.mcp                = master_control
        config_filepath         = master_control.config_filepath
        self.controller         = controller.ConfigController(config_filepath)
        resource.Resource.__init__(self)

    def render_GET(self, request):
        return respond(request, {'config': self.controller.read_config()})

    def render_POST(self, request):
        log.info("Handling reconfigure request")
        new_config = requestargs.get_string(request, 'config')
        self.controller.rewrite_config(new_config)

        response = {'status': "Active"}
        try:
<<<<<<< HEAD
            self._master_control.reconfigure()
=======
            self.mcp.reconfigure()
>>>>>>> 33c9377a
        except Exception, e:
            log.exception("Failure doing live reconfigure")
            response['error'] = str(e)

        return respond(request, response)


class StatusResource(resource.Resource):

    isLeaf = True

    def __init__(self, master_control):
        self._master_control = master_control
        resource.Resource.__init__(self)

    def render_GET(self, request):
        return respond(request, {'status': "I'm alive."})


class EventResource(resource.Resource):

    isLeaf = True

    def __init__(self, recordable):
        resource.Resource.__init__(self)
        self._recordable = recordable

    def render_GET(self, request):
        response_data = []

        recorder = event.EventManager.get_instance().get(self._recordable)
        if not recorder:
            return respond(request, dict(data=[]))

        for evt in recorder.list():
            entity_desc = "UNKNOWN" if not evt.entity else str(evt.entity)
            response_data.append({
                'level':        evt.level,
                'name':         evt.name,
                'entity':       entity_desc,
                'time':         evt.time
            })
        return respond(request, dict(data=response_data))


class RootResource(resource.Resource):
    def __init__(self, master_control):
        self._master_control = master_control
        resource.Resource.__init__(self)

        # Setup children
        self.putChild('jobs',       JobsResource(master_control))
        self.putChild('services',   ServicesResource(master_control))
        self.putChild('config',     ConfigResource(master_control))
        self.putChild('status',     StatusResource(master_control))
        self.putChild('events',     EventResource(master_control))

    def getChild(self, name, request):
        if name == '':
            return self
        return resource.Resource.getChild(self, name, request)

    def render_GET(self, request):
        request.setHeader("content-type", "text/json")

        # We're going to load a big response with a bunch of stuff we know
        # about this tron instance

        jobs_resource = self.children["jobs"]
        services_resource = self.children["services"]

        response = {
            'jobs':             jobs_resource.get_data(),
            'jobs_href':        request.uri + request.childLink('jobs'),
            'services':         services_resource.get_data(),
            'services_href':    request.uri + request.childLink('services'),
            'config_href':      request.uri + request.childLink('config'),
            'status_href':      request.uri + request.childLink('status'),
        }
        return respond(request, response)


if __name__ == '__main__':
    from twisted.internet import reactor
    from testify.utils import turtle
    master_control = turtle.Turtle()
    master_control.jobs = {
        'test_job': turtle.Turtle(name="test_job",
                                  node=turtle.Turtle(hostname="batch0")),
    }
    reactor.listenTCP(8082, server.Site(RootResource(master_control)))
    reactor.run()<|MERGE_RESOLUTION|>--- conflicted
+++ resolved
@@ -203,7 +203,7 @@
             msg = "Job %s is enabled" % self._job_sched.job.name
 
         elif cmd == 'disable':
-            self._job_sched.disabled()
+            self._job_sched.disable()
             msg = "Job %s is disabled" % self._job_sched.job.name
 
         elif cmd == 'start':
@@ -439,11 +439,7 @@
 
         response = {'status': "Active"}
         try:
-<<<<<<< HEAD
-            self._master_control.reconfigure()
-=======
             self.mcp.reconfigure()
->>>>>>> 33c9377a
         except Exception, e:
             log.exception("Failure doing live reconfigure")
             response['error'] = str(e)
