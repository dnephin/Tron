--- conflicted
+++ resolved
@@ -2,14 +2,9 @@
 Web Controllers for the API.
 """
 import logging
-<<<<<<< HEAD
-
-from tron.config import config_parse
-=======
 import pkg_resources
 import tron
 from tron.config import schema
->>>>>>> 527a3b73
 
 
 log = logging.getLogger(__name__)
