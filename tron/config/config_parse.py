"""
Parse a dictionary structure and return an immutable structure that
contain a validated configuration.
"""
import itertools
import logging
import os

import pytz
from tron import command_context

from tron.config import ConfigError, config_utils, schema
from tron.config.config_utils import ConfigContext, Validator
from tron.config.config_utils import valid_string, valid_bool
from tron.config.config_utils import valid_identifier
from tron.config.config_utils import build_list_of_type_validator
from tron.config.config_utils import valid_name_identifier
from tron.config.config_utils import build_dict_name_validator
from tron.config.config_utils import valid_int, valid_float, valid_dict
from tron.config.config_utils import PartialConfigContext
from tron.config.schedule_parse import valid_schedule
from tron.config.schema import TronConfig, NamedTronConfig, NotificationOptions
from tron.config.schema import CLEANUP_ACTION_NAME
from tron.config.schema import ConfigSSHOptions
from tron.config.schema import ConfigState
from tron.config.schema import ConfigJob, ConfigAction, ConfigCleanupAction
from tron.config.schema import ConfigService
from tron.config.schema import MASTER_NAMESPACE
from tron.utils.dicts import FrozenDict


log = logging.getLogger(__name__)


def build_format_string_validator(context_object):
    """Validate that a string does not contain any unexpected formatting keys.
        valid_keys - a sequence of strings
    """
    def validator(value, config_context):
        if config_context.partial:
            return valid_string(value, config_context)

        context = command_context.CommandContext(
                    context_object, config_context.command_context)

        try:
            value % context
            return value
        except (KeyError, ValueError), e:
            error_msg = "Unknown context variable %s at %s: %s"
            raise ConfigError(error_msg % (e, config_context.path, value))

    return validator


def valid_output_stream_dir(output_dir, config_context):
    """Returns a valid string for the output directory, or raises ConfigError
    if the output_dir is not valid.
    """
    if not output_dir:
        return

    if config_context.partial:
        return output_dir

    valid_string(output_dir, config_context)
    if not os.path.isdir(output_dir):
        msg = "output_stream_dir '%s' is not a directory"
        raise ConfigError(msg % output_dir)

    if not os.access(output_dir, os.W_OK):
        raise ConfigError("output_stream_dir '%s' is not writable" % output_dir)

    return output_dir


def valid_identity_file(file_path, config_context):
    valid_string(file_path, config_context)

    if config_context.partial:
        return file_path

    file_path = os.path.expanduser(file_path)
    if not os.path.exists(file_path):
        raise ConfigError("Private key file %s doesn't exist" % file_path)

    public_key_path = file_path + '.pub'
    if not os.path.exists(public_key_path):
        raise ConfigError("Public key file %s doesn't exist" % public_key_path)
    return file_path


def valid_known_hosts_file(file_path, config_context):
    valid_string(file_path, config_context)

    if config_context.partial:
        return file_path

    file_path = os.path.expanduser(file_path)
    if not os.path.exists(file_path):
        raise ConfigError("Known hosts file %s doesn't exist" % file_path)
    return file_path


def valid_command_context(context, config_context):
    # context can be any dict.
    return FrozenDict(**valid_dict(context or {}, config_context))


def valid_time_zone(tz, config_context):
    if tz is None:
        return None
    valid_string(tz, config_context)
    try:
        return pytz.timezone(tz)
    except pytz.exceptions.UnknownTimeZoneError:
        raise ConfigError('%s is not a valid time zone' % tz)


def valid_node_name(value, config_context):
    valid_identifier(value, config_context)
    if not config_context.partial and value not in config_context.nodes:
        msg = "Unknown node name %s at %s"
        raise ConfigError(msg % (value, config_context.path))
    return value


class ValidateSSHOptions(Validator):
    """Validate SSH options."""
    config_class =                  ConfigSSHOptions
    optional =                      True
    defaults = {
        'agent':                    False,
        'identities':               (),
        'known_hosts_file':         None,
        'connect_timeout':          30,
        'idle_connection_timeout':  3600,
        'jitter_min_load':          4,
        'jitter_max_delay':         20,
        'jitter_load_factor':       1,
    }

    validators = {
        'agent':                    valid_bool,
        'identities':               build_list_of_type_validator(
                                        valid_identity_file, allow_empty=True),
        'known_hosts_file':         valid_known_hosts_file,
        'connect_timeout':          config_utils.valid_int,
        'idle_connection_timeout':  config_utils.valid_int,
        'jitter_min_load':          config_utils.valid_int,
        'jitter_max_delay':         config_utils.valid_int,
        'jitter_load_factor':       config_utils.valid_int,
    }

    def post_validation(self, valid_input, config_context):
        if config_context.partial:
            return

        if valid_input['agent'] and 'SSH_AUTH_SOCK' not in os.environ:
            raise ConfigError("No SSH Agent available ($SSH_AUTH_SOCK)")


valid_ssh_options = ValidateSSHOptions()


class ValidateNotificationOptions(Validator):
    """Validate notification options."""
    config_class =              NotificationOptions
    optional =                  True

valid_notification_options = ValidateNotificationOptions()


class ValidateNode(Validator):
    config_class =              schema.ConfigNode
    validators = {
        'name':                 config_utils.valid_identifier,
        'username':             config_utils.valid_string,
        'hostname':             config_utils.valid_string,
        'port':                 config_utils.valid_int,
    }

    defaults = {
        'port':                 22,
        'username':             os.environ['USER'],
    }

    def do_shortcut(self, node):
        """Nodes can be specified with just a hostname string."""
        if isinstance(node, basestring):
            return schema.ConfigNode(hostname=node, name=node, **self.defaults)

    def set_defaults(self, output_dict, config_context):
        super(ValidateNode, self).set_defaults(output_dict, config_context)
        output_dict.setdefault('name', output_dict['hostname'])

valid_node = ValidateNode()


class ValidateNodePool(Validator):
    config_class =              schema.ConfigNodePool
    validators = {
        'name':                 valid_identifier,
        'nodes':                build_list_of_type_validator(valid_identifier),
    }

    def cast(self, node_pool, _context):
        if isinstance(node_pool, list):
            node_pool = dict(nodes=node_pool)
        return node_pool

    def set_defaults(self, node_pool, _):
        node_pool.setdefault('name', '_'.join(node_pool['nodes']))


valid_node_pool = ValidateNodePool()


def valid_action_name(value, config_context):
    valid_identifier(value, config_context)
    if value == CLEANUP_ACTION_NAME:
        error_msg = "Invalid action name %s at %s"
        raise ConfigError(error_msg % (value, config_context.path))
    return value

action_context = command_context.build_filled_context(
        command_context.JobContext,
        command_context.JobRunContext,
        command_context.ActionRunContext)


class ValidateAction(Validator):
    """Validate an action."""
    config_class =              ConfigAction

    defaults = {
        'node':                 None,
        'requires':             (),
    }
    requires = build_list_of_type_validator(valid_action_name, allow_empty=True)
    validators = {
        'name':                 valid_action_name,
        'command':              build_format_string_validator(action_context),
        'node':                 valid_node_name,
        'requires':             requires,
    }

valid_action = ValidateAction()


def valid_cleanup_action_name(value, config_context):
    if value != CLEANUP_ACTION_NAME:
        msg = "Cleanup actions cannot have custom names %s.%s"
        raise ConfigError(msg % (config_context.path, value))
    return CLEANUP_ACTION_NAME


class ValidateCleanupAction(Validator):
    config_class =              ConfigCleanupAction
    defaults = {
        'node':                 None,
        'name':                 CLEANUP_ACTION_NAME,
    }
    validators = {
        'name':                 valid_cleanup_action_name,
        'command':              build_format_string_validator(action_context),
        'node':                 valid_node_name,
    }

valid_cleanup_action = ValidateCleanupAction()


class ValidateJob(Validator):
    """Validate jobs."""
    config_class =              ConfigJob
    defaults = {
        'run_limit':            50,
        'all_nodes':            False,
        'cleanup_action':       None,
        'enabled':              True,
        'queueing':             True,
        'allow_overlap':        False,
<<<<<<< HEAD
        'description':          None,
=======
>>>>>>> 3817e8af
        'max_runtime':          None,
    }

    validators = {
        'name':                 valid_name_identifier,
        'schedule':             valid_schedule,
        'run_limit':            valid_int,
        'all_nodes':            valid_bool,
        'actions':              build_dict_name_validator(valid_action),
        'cleanup_action':       valid_cleanup_action,
        'node':                 valid_node_name,
        'queueing':             valid_bool,
        'enabled':              valid_bool,
        'allow_overlap':        valid_bool,
<<<<<<< HEAD
        'description':          valid_string,
=======
>>>>>>> 3817e8af
        'max_runtime':          config_utils.valid_time_delta,
    }

    def cast(self, in_dict, config_context):
        in_dict['namespace'] = config_context.namespace
        return in_dict

    # TODO: extract common code to a util function
    def _validate_dependencies(self, job, actions,
        base_action, current_action=None, stack=None):
        """Check for circular or misspelled dependencies."""
        stack = stack or []
        current_action = current_action or base_action

        stack.append(current_action.name)
        for dep in current_action.requires:
            if dep == base_action.name and len(stack) > 0:
                msg = 'Circular dependency in job.%s: %s'
                raise ConfigError(msg % (job['name'], ' -> '.join(stack)))
            if dep not in actions:
                raise ConfigError(
                    'Action jobs.%s.%s has a dependency "%s"'
                    ' that is not in the same job!' %
                    (job['name'], current_action.name, dep))
            self._validate_dependencies(
                job, actions, base_action, actions[dep], stack)

        stack.pop()

    def post_validation(self, job, config_context):
        """Validate actions for the job."""
        for action in job['actions'].itervalues():
            self._validate_dependencies(job, job['actions'], action)

valid_job = ValidateJob()


class ValidateService(Validator):
    """Validate a services configuration."""
    config_class =              ConfigService

    service_context =           command_context.build_filled_context(
                                    command_context.ServiceInstanceContext)

    service_pid_context =       command_context.build_filled_context(
                                    command_context.ServiceInstancePidContext)

    defaults = {
        'count':                1,
<<<<<<< HEAD
        'restart_interval':     None,
        'description':          None,
=======
        'restart_delay':        None
>>>>>>> 3817e8af
    }

    validators = {
        'name':                 valid_name_identifier,
        'pid_file':             build_format_string_validator(service_pid_context),
        'command':              build_format_string_validator(service_context),
        'monitor_interval':     valid_float,
        'count':                valid_int,
        'node':                 valid_node_name,
<<<<<<< HEAD
        'restart_interval':     valid_float,
        'description':          valid_string,
=======
        'restart_delay':        valid_float,
>>>>>>> 3817e8af
    }

    def cast(self, in_dict, config_context):
        in_dict['namespace'] = config_context.namespace

        # TODO: Deprecated - remove in 0.7
        if 'restart_interval' in in_dict:
            msg = ("restart_interval at %s is deprecated. It has been renamed "
                   "restart_delay and will be removed in 0.7")
            log.warn(msg % config_context.path)
            in_dict['restart_delay'] = in_dict.pop('restart_interval')
        return in_dict

valid_service = ValidateService()


class ValidateActionRunner(Validator):
    config_class =              schema.ConfigActionRunner
    optional =                  True
    defaults = {
        'runner_type':          None,
        'remote_exec_path':     '',
        'remote_status_path':   '/tmp',
    }

<<<<<<< HEAD
    runners =                   ['none', 'simple']
    validators = {
        'runner_type':          config_utils.build_enum_validator(runners),
=======
    validators = {
        'runner_type':          config_utils.build_enum_validator(
                                    schema.ActionRunnerTypes),
>>>>>>> 3817e8af
        'remote_status_path':   valid_string,
        'remote_exec_path':     valid_string,
    }


class ValidateStatePersistence(Validator):
    config_class                = schema.ConfigState
    defaults = {
        'buffer_size':          1,
        'connection_details':   None,
    }

    validators = {
        'name':                 valid_string,
        'store_type':           config_utils.build_enum_validator(
                                    schema.StatePersistenceTypes),
        'connection_details':   valid_string,
        'buffer_size':          valid_int,
    }

    def post_validation(self, config, config_context):
        buffer_size = config.get('buffer_size')

        if buffer_size and buffer_size < 1:
            path = config_context.path
            raise ConfigError("%s buffer_size must be >= 1." % path)

valid_state_persistence = ValidateStatePersistence()


def validate_jobs_and_services(config, config_context):
    """Validate jobs and services."""
    valid_jobs      = build_dict_name_validator(valid_job, allow_empty=True)
    valid_services  = build_dict_name_validator(valid_service, allow_empty=True)
    validation      = [('jobs', valid_jobs), ('services', valid_services)]

    for config_name, valid in validation:
        child_context = config_context.build_child_context(config_name)
        config[config_name] = valid(config.get(config_name, []), child_context)

    fmt_string = 'Job and Service names must be unique %s'
    config_utils.unique_names(fmt_string, config['jobs'], config['services'])


DEFAULT_STATE_PERSISTENCE = ConfigState('tron_state', 'shelve', None, 1)
DEFAULT_NODE = ValidateNode().do_shortcut('localhost')


class ValidateConfig(Validator):
    """Given a parsed config file (should be only basic literals and
    containers), return an immutable, fully populated series of namedtuples and
    FrozenDicts with all defaults filled in, all valid values, and no unused
    values. Throws a ConfigError if any part of the input dict is invalid.
    """
    config_class =              TronConfig
    defaults = {
        'action_runner':        {},
        'output_stream_dir':    None,
        'command_context':      {},
        'ssh_options':          ValidateSSHOptions.defaults,
        'notification_options': None,
        'time_zone':            None,
        'state_persistence':    DEFAULT_STATE_PERSISTENCE,
        'nodes':                {'localhost': DEFAULT_NODE},
        'node_pools':           {},
        'jobs':                 (),
        'services':             (),
    }
    node_pools  = build_dict_name_validator(valid_node_pool, allow_empty=True)
    nodes       = build_dict_name_validator(valid_node, allow_empty=True)
    validators = {
        'action_runner':        ValidateActionRunner(),
        'output_stream_dir':    valid_output_stream_dir,
        'command_context':      valid_command_context,
        'ssh_options':          valid_ssh_options,
        'notification_options': valid_notification_options,
        'time_zone':            valid_time_zone,
        'state_persistence':    valid_state_persistence,
        'nodes':                nodes,
        'node_pools':           node_pools,
    }
    optional = False

    def validate_node_pool_nodes(self, config):
        """Validate that each node in a node_pool is in fact a node, and not
        another pool.
        """
        all_node_names = set(config['nodes'])
        for node_pool in config['node_pools'].itervalues():
            invalid_names = set(node_pool.nodes) - all_node_names
            if invalid_names:
                msg = "NodePool %s contains other NodePools: " % node_pool.name
                raise ConfigError(msg + ",".join(invalid_names))

    def post_validation(self, config, _):
        """Validate a non-named config."""
        node_names = config_utils.unique_names(
            'Node and NodePool names must be unique %s',
            config['nodes'], config.get('node_pools', []))

        if config.get('node_pools'):
            self.validate_node_pool_nodes(config)

        config_context = ConfigContext('config', node_names,
            config.get('command_context'), MASTER_NAMESPACE)
        validate_jobs_and_services(config, config_context)


class ValidateNamedConfig(Validator):
    """A shorter validator for named configurations, which allow for
    jobs and services to be defined as configuration fragments that
    are, in turn, reconciled by Tron.
    """
    config_class =              NamedTronConfig
    type_name =                 "NamedConfigFragment"
    defaults = {
        'jobs':                 (),
        'services':             ()
    }

    optional = False

    def post_validation(self, config, config_context):
        validate_jobs_and_services(config, config_context)


valid_config = ValidateConfig()
valid_named_config = ValidateNamedConfig()


def validate_fragment(name, fragment):
    """Validate a fragment with a partial context."""
    config_context = PartialConfigContext(name, name)
    if name == MASTER_NAMESPACE:
        return valid_config(fragment, config_context=config_context)
    return valid_named_config(fragment, config_context=config_context)


def get_nodes_from_master_namespace(master):
    return set(itertools.chain(master.nodes, master.node_pools))


def validate_config_mapping(config_mapping):
    if MASTER_NAMESPACE not in config_mapping:
        msg = "A config mapping requires a %s namespace"
        raise ConfigError(msg % MASTER_NAMESPACE)

    master = valid_config(config_mapping.pop(MASTER_NAMESPACE))
    nodes = get_nodes_from_master_namespace(master)
    yield MASTER_NAMESPACE, master

    for name, content in config_mapping.iteritems():
        context = ConfigContext(name, nodes, master.command_context, name)
        yield name, valid_named_config(content, config_context=context)


class ConfigContainer(object):
    """A container around configuration fragments (and master)."""

    def __init__(self, config_mapping):
        self.configs = config_mapping

    def iteritems(self):
        return self.configs.iteritems()

    @classmethod
    def create(cls, config_mapping):
        return cls(dict(validate_config_mapping(config_mapping)))

    # TODO: DRY with get_jobs(), get_services()
    def get_job_and_service_names(self):
        job_names, service_names = [], []
        for config in self.configs.itervalues():
            job_names.extend(config.jobs)
            service_names.extend(config.services)
        return job_names, service_names

    def get_jobs(self):
        return dict(itertools.chain.from_iterable(
            config.jobs.iteritems() for config in self.configs.itervalues()))

    def get_services(self):
        return dict(itertools.chain.from_iterable(
            config.services.iteritems() for config in self.configs.itervalues()))

    def get_master(self):
        return self.configs[MASTER_NAMESPACE]

    def get_node_names(self):
        return get_nodes_from_master_namespace(self.get_master())

    def __getitem__(self, name):
        return self.configs[name]

    def __contains__(self, name):
        return name in self.configs<|MERGE_RESOLUTION|>--- conflicted
+++ resolved
@@ -280,10 +280,7 @@
         'enabled':              True,
         'queueing':             True,
         'allow_overlap':        False,
-<<<<<<< HEAD
         'description':          None,
-=======
->>>>>>> 3817e8af
         'max_runtime':          None,
     }
 
@@ -298,10 +295,7 @@
         'queueing':             valid_bool,
         'enabled':              valid_bool,
         'allow_overlap':        valid_bool,
-<<<<<<< HEAD
         'description':          valid_string,
-=======
->>>>>>> 3817e8af
         'max_runtime':          config_utils.valid_time_delta,
     }
 
@@ -351,12 +345,8 @@
 
     defaults = {
         'count':                1,
-<<<<<<< HEAD
-        'restart_interval':     None,
+        'restart_delay':        None,
         'description':          None,
-=======
-        'restart_delay':        None
->>>>>>> 3817e8af
     }
 
     validators = {
@@ -366,12 +356,8 @@
         'monitor_interval':     valid_float,
         'count':                valid_int,
         'node':                 valid_node_name,
-<<<<<<< HEAD
-        'restart_interval':     valid_float,
+        'restart_delay':        valid_float,
         'description':          valid_string,
-=======
-        'restart_delay':        valid_float,
->>>>>>> 3817e8af
     }
 
     def cast(self, in_dict, config_context):
@@ -397,15 +383,9 @@
         'remote_status_path':   '/tmp',
     }
 
-<<<<<<< HEAD
-    runners =                   ['none', 'simple']
-    validators = {
-        'runner_type':          config_utils.build_enum_validator(runners),
-=======
     validators = {
         'runner_type':          config_utils.build_enum_validator(
                                     schema.ActionRunnerTypes),
->>>>>>> 3817e8af
         'remote_status_path':   valid_string,
         'remote_exec_path':     valid_string,
     }
