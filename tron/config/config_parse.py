--- conflicted
+++ resolved
@@ -267,11 +267,8 @@
         'enabled':              True,
         'queueing':             True,
         'allow_overlap':        False,
-<<<<<<< HEAD
         'description':          None,
-=======
         'max_runtime':          None,
->>>>>>> 0d2b5fd3
     }
 
     validators = {
@@ -285,11 +282,8 @@
         'queueing':             valid_bool,
         'enabled':              valid_bool,
         'allow_overlap':        valid_bool,
-<<<<<<< HEAD
         'description':          valid_string,
-=======
         'max_runtime':          config_utils.valid_time_delta,
->>>>>>> 0d2b5fd3
     }
 
     def cast(self, in_dict, config_context):
