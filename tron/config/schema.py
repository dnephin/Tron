--- conflicted
+++ resolved
@@ -111,10 +111,7 @@
         'cleanup_action',       # ConfigAction
         'enabled',              # bool
         'allow_overlap',        # bool
-<<<<<<< HEAD
         'description',          # str
-=======
->>>>>>> 3817e8af
         'max_runtime',          # datetime.Timedelta
     ])
 
@@ -151,15 +148,11 @@
     ],[
         'restart_delay',        # float
         'count',                # int
-<<<<<<< HEAD
         'description',          # str
-    ])
-=======
     ])
 
 
 StatePersistenceTypes = Enum.create('shelve', 'sql', 'mongo', 'yaml')
 
 
-ActionRunnerTypes = Enum.create('none', 'subprocess')
->>>>>>> 3817e8af
+ActionRunnerTypes = Enum.create('none', 'subprocess')