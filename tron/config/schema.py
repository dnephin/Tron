"""
 Immutable config schema objects.
"""
from collections import namedtuple

MASTER_NAMESPACE = "MASTER"

CLEANUP_ACTION_NAME = 'cleanup'

def config_object_factory(name, required=None, optional=None):
    """
    Creates a namedtuple which has two additional attributes:
        required_keys:
            all keys required to be set on this configuration object
        optional keys:
            optional keys for this configuration object

    The tuple is created from required + optional
    """
    required = required or []
    optional = optional or []
    config_class = namedtuple(name, required + optional)
    config_class.required_keys = required
    config_class.optional_keys = optional
    return config_class


TronConfig = config_object_factory(
    'TronConfig',
    optional=[
        'output_stream_dir',   # str
        'action_runner',       # ConfigActionRunner
        'state_persistence',   # ConfigState
        'command_context',     # FrozenDict of str
        'ssh_options',         # ConfigSSHOptions
        'notification_options',# NotificationOptions or None
        'time_zone',           # pytz time zone
        'nodes',               # FrozenDict of ConfigNode
        'node_pools',          # FrozenDict of ConfigNodePool
        'jobs',                # FrozenDict of ConfigJob
        'services',            # FrozenDict of ConfigService
    ])

NamedTronConfig = config_object_factory(
    'NamedTronConfig',
    optional=[
        'jobs',                # FrozenDict of ConfigJob
        'services'             # FrozenDict of ConfigService
    ])


NotificationOptions = config_object_factory(
    'NotificationOptions',
    [
        'smtp_host',            # str
        'notification_addr',    # str
    ])


ConfigActionRunner = config_object_factory('ConfigActionRunner',
    optional=['runner_type', 'remote_status_path', 'remote_exec_path'])


ConfigSSHOptions = config_object_factory(
    'ConfigSSHOptions',
    optional=['agent', 'identities', 'known_hosts_file'])


ConfigNode = config_object_factory('ConfigNode', ['hostname'], ['name', 'username'])


ConfigNodePool = config_object_factory('ConfigNodePool', ['nodes'], ['name'])


ConfigState = config_object_factory(
    'ConfigState',
    [
        'name',
        'store_type',
        ],[
        'connection_details',
        'buffer_size'
    ])


ConfigJob = config_object_factory(
    'ConfigJob',
    [
        'name',                 # str
        'node',                 # str
        'schedule',             # Config*Scheduler
        'actions',              # FrozenDict of ConfigAction
        'namespace',            # str
    ],[
        'queueing',             # bool
        'run_limit',            # int
        'all_nodes',            # bool
        'cleanup_action',       # ConfigAction
        'enabled',              # bool
        'allow_overlap',        # bool
<<<<<<< HEAD
        'description',          # str
=======
        'max_runtime',          # datetime.Timedelta
>>>>>>> 0d2b5fd3
    ])


ConfigAction = config_object_factory(
    'ConfigAction',
    [
        'name',                 # str
        'command',              # str
    ],[
        'requires',             # tuple of str
        'node',                 # str
    ])

ConfigCleanupAction = config_object_factory(
    'ConfigCleanupAction',
    [
        'command',              # str
    ],[
        'name',                 # str
        'node',                 # str
    ])


ConfigService = config_object_factory(
    'ConfigService',
    [
        'name',                 # str
        'node',                 # str
        'pid_file',             # str
        'command',              # str
        'monitor_interval',     # float
        'namespace',            # str
    ],[
        'restart_interval',     # float
        'count',                # int
        'description',          # str
    ])<|MERGE_RESOLUTION|>--- conflicted
+++ resolved
@@ -98,11 +98,8 @@
         'cleanup_action',       # ConfigAction
         'enabled',              # bool
         'allow_overlap',        # bool
-<<<<<<< HEAD
         'description',          # str
-=======
         'max_runtime',          # datetime.Timedelta
->>>>>>> 0d2b5fd3
     ])
 
 
