#!/usr/bin/env python
""" Start the Tron server daemon."""

import logging
import logging.config
import optparse
import os
import pkg_resources
import sys

from twisted.internet import defer
from twisted.python import log

import tron
from tron import commands
from tron import trondaemon


TRON                        = 'tron'
DEFAULT_CONF                = 'default_config.yaml'
DEFAULT_WORKING_CONF        = 'tron_config.yaml'
DEFAULT_LOGGING_CONF        = 'logging.conf'
DEFAULT_WORKING_DIR         = '/var/lib/tron/'
DEFAULT_PIDFILE             =  'tron.pid'
DEFAULT_PIDPATH             = '/var/run/' + DEFAULT_PIDFILE


def parse_options():
    parser = optparse.OptionParser(version="%%prog %s" % tron.__version__)

    parser.add_option("--working-dir", default=DEFAULT_WORKING_DIR,
            help="Working directory for the Tron daemon, default %default")

    parser.add_option("-c", "--config-file",
            help="File path to the Tron configuration file")

    parser.add_option("--nodaemon", action="store_true", default=False,
            help="Disable daemonizing, default %default")

    parser.add_option("--pid-file",
            help="File path to PID file, defaults to %s if working directory "
                 "is default. Otherwise defaults to <working dir>/%s" %
                 (DEFAULT_PIDPATH, DEFAULT_PIDFILE))

    logging_group = optparse.OptionGroup(parser, "Logging")
    logging_group.add_option("--log-conf", "-l",
            help="File path to a custom logging.conf")

    logging_group.add_option("-v", "--verbose", action="count", default=0,
            help="Verbose logging. Repeat for more verbosity.")

    logging_group.add_option("--debug", action="store_true",
            help="Debug mode, extra error reporting, no daemonizing")
    parser.add_option_group(logging_group)

    api_group = optparse.OptionGroup(parser, "Web Service API")
    api_group.add_option("--port", "-P", dest="listen_port", type=int,
            help="TCP port number to listen on, default %default",
            default=commands.DEFAULT_PORT)

    api_group.add_option("--host", "-H", dest="listen_host",
            help="Hostname to listen on, default %default",
            default=commands.DEFAULT_HOST)
    parser.add_option_group(api_group)

    options, args = parser.parse_args(sys.argv)

    if options.log_conf and not os.path.exists(options.log_conf):
        parser.error("Logging config file not found: %s" % options.log_conf)

    if options.working_dir != DEFAULT_WORKING_DIR and not options.pid_file:
        options.pid_file = os.path.join(options.working_dir, DEFAULT_PIDFILE)

    if not options.pid_file:
        options.pid_file = DEFAULT_PIDPATH

    if options.config_file is None:
        options.config_file = os.path.join(
                options.working_dir, DEFAULT_WORKING_CONF)

    if options.debug:
        options.nodaemon = True

    return options


def create_default_config(config_path):
    """Create a default empty configuration for first time installs"""
    default = pkg_resources.resource_string(TRON, DEFAULT_CONF)
    with open(config_path, "w") as config_file:
        config_file.write(default)


def setup_environment(options):
    """Setup the working directory and config environment."""
    if not os.path.exists(options.working_dir):
        os.makedirs(options.working_dir)

    if (not os.path.isdir(options.working_dir) or
        not os.access(options.working_dir, os.R_OK | os.W_OK | os.X_OK)):
        msg = "Error, can't access working directory %s" % (options.working_dir)
        raise SystemExit(msg)

    # Attempt to create a default config if config is missing
    if not os.path.exists(options.config_file):
        try:
            create_default_config(options.config_file)
        except OSError, e:
            msg = "Error creating default configuration at %s: %s"
            raise SystemExit(msg % (options.config_file, e))

    if not os.access(options.config_file, os.R_OK | os.W_OK):
        msg = "Error opening configuration %s: Missing Permissions"
        raise SystemExit(msg % options.config_file)


def setup_logging(options):
    default = pkg_resources.resource_filename(TRON, DEFAULT_LOGGING_CONF)
    logfile = options.log_conf or default

    level = twist_level = None
    if options.verbose > 0:
        level = logging.INFO
        twist_level = logging.WARNING
    if options.verbose > 1:
        level = logging.DEBUG
        twist_level = logging.INFO
    if options.verbose > 2:
        twist_level = logging.DEBUG

    tron_logger = logging.getLogger('tron')
    twisted_logger = logging.getLogger('twisted')

    logging.config.fileConfig(logfile)
    if level is not None:
        tron_logger.setLevel(level)
    if twist_level is not None:
        twisted_logger.setLevel(twist_level)

    # Hookup twisted to standard logging
    log.PythonLoggingObserver().start()

    # Show stack traces for errors in twisted deferreds.
    if options.debug:
        defer.setDebugging(True)


<<<<<<< HEAD
# This is rather crazy thing to do, but I don't really like 'twistd', but it
# has all kinds of useful functions in it for daemonizing stuff. So rather than
# use twisted and build a tac file and all that crap, we're going to hack out
# the parts we like.
class FakeConfig(dict):
    """Wrapper class to make a options object look like dictionary for twistd
    stuff
    """

    def __init__(self, options):
        self.options = options

    def __getitem__(self, key):
        return getattr(self.options, key)


class TronApplicationRunner(_twistd_unix.UnixApplicationRunner):

    def __init__(self, options):
        # We arn't supporting all the options that twistd has, so add some
        # default values here.
        options.profile = None
        options.chroot = None
        options.rundir = '.'
        options.umask = 022

        self.options = options

        self.config = FakeConfig(options)

        # The ApplicationRunner is suppose to have an actual application it
        # runs, but that abstraction just confused me.
        self.application = None
        self.profiler = None

    def preApplication(self):
        _twistd_unix.UnixApplicationRunner.preApplication(self)

        # Setup our environment
        try:
            os.makedirs(self.options.working_dir)
        except OSError, e:
            if e.errno != errno.EEXIST:
                raise

        if (not os.path.isdir(self.options.working_dir) or
            not os.access(self.options.working_dir,
                          os.R_OK | os.W_OK | os.X_OK)):
            print >>sys.stderr, "Error, working directory %s invalid" % (
                self.options.working_dir)
            sys.exit(1)

        # See if we can access or create the config file
        if not os.path.exists(self.options.config_file):
            try:
                create_default_config(self.options.config_file)
            except OSError, create_e:
                print >>sys.stderr, ("Error creating default configuration at"
                                     " %s: %r" % (self.options.config_file,
                                                  create_e))
                sys.exit(1)

        if not os.access(self.options.config_file, os.R_OK | os.W_OK):
            print >>sys.stderr, ("Error opening configuration %s:"
                                 " Permissions" % (self.options.config_file))
            sys.exit(1)

    def run(self):
        logger.debug("init: preApplication")
        self.preApplication()

        logger.debug("init: setup_logging")
        setup_logging(self.options)

        logger.debug("init: postApplication")
        self.postApplication()

    def startApplication(self, application):
        logger.debug("init: about to setup environment")

        try:
            self.setupEnvironment(self.config['chroot'],
                              self.config['rundir'],
                              self.config['nodaemon'],
                              self.config['umask'],
                              self.config['pidfile'])
        except Exception, e:
            # We may have already forked/daemonized at this point, so lets hope
            # that logging was setup properly otherwise, we may never know...
            logger.exception("Error setting up environment")
            print >>sys.stderr, "Error setting up environment: %r" % e
            sys.exit(1)

        # Build and configure the mcp
        master_control = mcp.MasterControlProgram(self.options.working_dir,
                                                  self.options.config_file)
        try:
            master_control.initial_setup()
        except Exception, e:
            logger.exception("Error in configuration file %s" %
                             self.options.config_file)
            sys.exit(1)

        # Setup our reconfiguration signal handler
        def sighup_handler(signum, frame):
            logger.info("SIGHUP Caught!")
            reactor.callLater(0, master_control.reconfigure)
            reactor.callLater(0, setup_logging, self.options)

        signal.signal(signal.SIGHUP, sighup_handler)

        # TODO: call cleanup on state manager before shutdown

        # Start up our web management interface
        logger.debug("listenTCP")
        site = server.Site(www.RootResource(master_control))
        reactor.listenTCP(self.options.listen_port, site,
                interface=self.options.listen_host)


=======
>>>>>>> 33c9377a
def main():
    options = parse_options()

    setup_environment(options)
    setup_logging(options)
    trond = trondaemon.TronDaemon(options)
    trond.run()

if __name__ == '__main__':
    main()<|MERGE_RESOLUTION|>--- conflicted
+++ resolved
@@ -145,129 +145,6 @@
         defer.setDebugging(True)
 
 
-<<<<<<< HEAD
-# This is rather crazy thing to do, but I don't really like 'twistd', but it
-# has all kinds of useful functions in it for daemonizing stuff. So rather than
-# use twisted and build a tac file and all that crap, we're going to hack out
-# the parts we like.
-class FakeConfig(dict):
-    """Wrapper class to make a options object look like dictionary for twistd
-    stuff
-    """
-
-    def __init__(self, options):
-        self.options = options
-
-    def __getitem__(self, key):
-        return getattr(self.options, key)
-
-
-class TronApplicationRunner(_twistd_unix.UnixApplicationRunner):
-
-    def __init__(self, options):
-        # We arn't supporting all the options that twistd has, so add some
-        # default values here.
-        options.profile = None
-        options.chroot = None
-        options.rundir = '.'
-        options.umask = 022
-
-        self.options = options
-
-        self.config = FakeConfig(options)
-
-        # The ApplicationRunner is suppose to have an actual application it
-        # runs, but that abstraction just confused me.
-        self.application = None
-        self.profiler = None
-
-    def preApplication(self):
-        _twistd_unix.UnixApplicationRunner.preApplication(self)
-
-        # Setup our environment
-        try:
-            os.makedirs(self.options.working_dir)
-        except OSError, e:
-            if e.errno != errno.EEXIST:
-                raise
-
-        if (not os.path.isdir(self.options.working_dir) or
-            not os.access(self.options.working_dir,
-                          os.R_OK | os.W_OK | os.X_OK)):
-            print >>sys.stderr, "Error, working directory %s invalid" % (
-                self.options.working_dir)
-            sys.exit(1)
-
-        # See if we can access or create the config file
-        if not os.path.exists(self.options.config_file):
-            try:
-                create_default_config(self.options.config_file)
-            except OSError, create_e:
-                print >>sys.stderr, ("Error creating default configuration at"
-                                     " %s: %r" % (self.options.config_file,
-                                                  create_e))
-                sys.exit(1)
-
-        if not os.access(self.options.config_file, os.R_OK | os.W_OK):
-            print >>sys.stderr, ("Error opening configuration %s:"
-                                 " Permissions" % (self.options.config_file))
-            sys.exit(1)
-
-    def run(self):
-        logger.debug("init: preApplication")
-        self.preApplication()
-
-        logger.debug("init: setup_logging")
-        setup_logging(self.options)
-
-        logger.debug("init: postApplication")
-        self.postApplication()
-
-    def startApplication(self, application):
-        logger.debug("init: about to setup environment")
-
-        try:
-            self.setupEnvironment(self.config['chroot'],
-                              self.config['rundir'],
-                              self.config['nodaemon'],
-                              self.config['umask'],
-                              self.config['pidfile'])
-        except Exception, e:
-            # We may have already forked/daemonized at this point, so lets hope
-            # that logging was setup properly otherwise, we may never know...
-            logger.exception("Error setting up environment")
-            print >>sys.stderr, "Error setting up environment: %r" % e
-            sys.exit(1)
-
-        # Build and configure the mcp
-        master_control = mcp.MasterControlProgram(self.options.working_dir,
-                                                  self.options.config_file)
-        try:
-            master_control.initial_setup()
-        except Exception, e:
-            logger.exception("Error in configuration file %s" %
-                             self.options.config_file)
-            sys.exit(1)
-
-        # Setup our reconfiguration signal handler
-        def sighup_handler(signum, frame):
-            logger.info("SIGHUP Caught!")
-            reactor.callLater(0, master_control.reconfigure)
-            reactor.callLater(0, setup_logging, self.options)
-
-        signal.signal(signal.SIGHUP, sighup_handler)
-
-        # TODO: call cleanup on state manager before shutdown
-
-        # Start up our web management interface
-        logger.debug("listenTCP")
-        site = server.Site(www.RootResource(master_control))
-        reactor.listenTCP(self.options.listen_port, site,
-                interface=self.options.listen_host)
-
-
-=======
->>>>>>> 33c9377a
 def main():
     options = parse_options()
 
