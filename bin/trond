#!/usr/bin/env python

"""The core of trond is a hacked-up version of twistd. It mainly exists to set
up command line-related logging options and invoke the MasterControlProgram.
This file can probably be left alone as long as we continue to use Twisted.
"""

from __future__ import with_statement

import errno
import logging
import logging.config
import optparse
import os
import pkg_resources
import signal
import sys

from twisted.internet import reactor, defer
from twisted.python import log
from twisted.web import server

# Annoying that we have to import twisted internal module here, but we don't
# really want to use 'twistd' to run our daemon.
from twisted.scripts import _twistd_unix

import tron
from tron import commands
from tron import mcp
from tron.api import www

<<<<<<< HEAD
logger = logging.getLogger()
=======
logger = logging.getLogger('tron.trond')
>>>>>>> b8ee64bb


TRON                    = 'tron'
DEFAULT_CONF            = 'default_config.yaml'
DEFAULT_WORKING_CONF    = 'tron_config.yaml'
DEFAULT_LOGGING_CONF    = 'logging.conf'

def create_default_config(config_path):
    """Create a default empty configuration for first time installs"""
    default = pkg_resources.resource_string(TRON, DEFAULT_CONF)
    with open(config_path, "w") as config_file:
        config_file.write(default)


def parse_options():
    parser = optparse.OptionParser(version="%%prog %s" % tron.__version__)

    parser.add_option("--working-dir", action="store", dest="working_dir",
                      help="Directory where tron's state and output is stored"
                           " (default %default)",
                      default="/var/lib/tron/")
    parser.add_option("--log-conf", "-l", action="store", dest="log_conf",
                      help="Custom logging.conf file to use")
    parser.add_option("--config-file", "-c", action="store",
                      dest="config_file", default=None,
                      help="Configuration file to load (default in working"
                           " dir)")

    parser.add_option("--verbose", "-v", action="count", dest="verbose",
                      help="Verbose logging", default=0)
    parser.add_option("--debug", action="store_true", dest="debug",
                      help="Debug mode, extra error reporting, no daemonizing")

    parser.add_option("--nodaemon", action="store_true", dest="nodaemon",
                      help="Indicates we should not fork and daemonize the"
                           " process (default %default)",
                      default=False)
    parser.add_option("--pid-file", action="store", dest="pidfile",
                      help="Where to store pid of the executing process"
                           " (default %default)",
                      default="/var/run/tron.pid")

    parser.add_option("--port", "-P", action="store", dest="listen_port",
                      help="What port to listen on, defaults %default",
                      default=commands.DEFAULT_PORT, type=int)
    parser.add_option("--host", "-H", action="store", dest="listen_host",
                      help="What host to listen on defaults to %default",
                      default=commands.DEFAULT_HOST, type=str)

    (options, args) = parser.parse_args(sys.argv)

    if not options.working_dir:
        parser.error("Bad working-dir option")

    if options.log_conf and not os.path.exists(options.log_conf):
        parser.error("Logging config file not found: %s" % options.log_conf)

    if options.config_file is None:
        options.config_file = os.path.join(
                options.working_dir, DEFAULT_WORKING_CONF)

    return options


def setup_logging(options):
    default = pkg_resources.resource_filename(TRON, DEFAULT_LOGGING_CONF)
    logfile = options.log_conf or default

    level = twist_level = None
    if options.verbose > 0:
        level = logging.INFO
        twist_level = logging.WARNING
    if options.verbose > 1:
        level = logging.DEBUG
        twist_level = logging.INFO
    if options.verbose > 2:
        twist_level = logging.DEBUG

    tron_logger = logging.getLogger('tron')
    twisted_logger = logging.getLogger('twisted')

    logging.config.fileConfig(logfile)
    if level is not None:
        tron_logger.setLevel(level)
    if twist_level is not None:
        twisted_logger.setLevel(twist_level)

    # Hookup twisted to standard logging
    log.PythonLoggingObserver().start()

    # Show stack traces for errors in twisted deferreds.
    if options.debug:
        defer.setDebugging(True)


# This is rather crazy thing to do, but I don't really like 'twistd', but it
# has all kinds of useful functions in it for daemonizing stuff. So rather than
# use twisted and build a tac file and all that crap, we're going to hack out
# the parts we like.
class FakeConfig(dict):
    """Wrapper class to make a options object look like dictionary for twistd
    stuff
    """

    def __init__(self, options):
        self.options = options

    def __getitem__(self, key):
        return getattr(self.options, key)


class TronApplicationRunner(_twistd_unix.UnixApplicationRunner):

    def __init__(self, options):
        # We arn't supporting all the options that twistd has, so add some
        # default values here.
        options.profile = None
        options.chroot = None
        options.rundir = '.'
        options.umask = 022

        self.options = options

        self.config = FakeConfig(options)

        # The ApplicationRunner is suppose to have an actual application it
        # runs, but that abstraction just confused me.
        self.application = None
        self.profiler = None

    def preApplication(self):
        _twistd_unix.UnixApplicationRunner.preApplication(self)

        # Setup our environment
        try:
            os.makedirs(self.options.working_dir)
        except OSError, e:
            if e.errno != errno.EEXIST:
                raise

        if (not os.path.isdir(self.options.working_dir) or
            not os.access(self.options.working_dir,
                          os.R_OK | os.W_OK | os.X_OK)):
            print >>sys.stderr, "Error, working directory %s invalid" % (
                self.options.working_dir)
            sys.exit(1)

        # See if we can access or create the config file
        if not os.path.exists(self.options.config_file):
            try:
                create_default_config(self.options.config_file)
            except OSError, create_e:
                print >>sys.stderr, ("Error creating default configuration at"
                                     " %s: %r" % (self.options.config_file,
                                                  create_e))
                sys.exit(1)

        if not os.access(self.options.config_file, os.R_OK | os.W_OK):
            print >>sys.stderr, ("Error opening configuration %s:"
                                 " Permissions" % (self.options.config_file))
            sys.exit(1)

    def run(self):
        logger.debug("init: preApplication")
        self.preApplication()

        logger.debug("init: setup_logging")
        setup_logging(self.options)

        logger.debug("init: postApplication")
        self.postApplication()

    def startApplication(self, application):
        logger.debug("init: about to setup environment")

        try:
            self.setupEnvironment(self.config['chroot'],
                              self.config['rundir'],
                              self.config['nodaemon'],
                              self.config['umask'],
                              self.config['pidfile'])
        except Exception, e:
            # We may have already forked/daemonized at this point, so lets hope
            # that logging was setup properly otherwise, we may never know...
            logger.exception("Error setting up environment")
            print >>sys.stderr, "Error setting up environment: %r" % e
            sys.exit(1)

        # Build and configure the mcp
        master_control = mcp.MasterControlProgram(self.options.working_dir,
                                                  self.options.config_file)
        try:
            master_control.initial_setup()
        except Exception, e:
            logger.exception("Error in configuration file %s" %
                             self.options.config_file)
            sys.exit(1)

        master_control.state_handler.writing_enabled = True

        # Setup our reconfiguration signal handler
        def sighup_handler(signum, frame):
            logger.info("SIGHUP Caught!")
            reactor.callLater(0, master_control.live_reconfig)
            reactor.callLater(0, setup_logging, self.options)

        signal.signal(signal.SIGHUP, sighup_handler)

        # Start up our web management interface
        logger.debug("listenTCP")
        site = server.Site(www.RootResource(master_control))
        reactor.listenTCP(self.options.listen_port, site,
                interface=self.options.listen_host)


def main():
    options = parse_options()

    app_runner = TronApplicationRunner(options)
    app_runner.run()

if __name__ == '__main__':
    main()<|MERGE_RESOLUTION|>--- conflicted
+++ resolved
@@ -29,11 +29,7 @@
 from tron import mcp
 from tron.api import www
 
-<<<<<<< HEAD
-logger = logging.getLogger()
-=======
 logger = logging.getLogger('tron.trond')
->>>>>>> b8ee64bb
 
 
 TRON                    = 'tron'
