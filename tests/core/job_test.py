import datetime
import mock

from testify import setup, teardown, TestCase, run, assert_equal
from testify import setup_teardown
from tests import mocks
from tests.assertions import assert_length, assert_call
<<<<<<< HEAD
=======
from tests.mocks import MockNode
>>>>>>> ecab9b53
from tests.testingutils import Turtle, autospec_method
from tests import testingutils
from tron import node, event
from tron.core import job, jobrun
from tron.core.actionrun import ActionRun


class JobTestCase(TestCase):

    @setup_teardown
    def setup_job(self):
        action_graph = mock.Mock(names=lambda: ['one', 'two'])
        scheduler = mock.Mock()
        run_collection = Turtle()
        self.nodes = mock.create_autospec(node.NodePool)

        patcher = mock.patch('tron.core.job.node.NodePoolStore')
        with patcher as self.mock_node_store:
            self.job = job.Job("jobname", scheduler,
                    run_collection=run_collection, action_graph=action_graph,
                    node_pool=self.nodes)
            autospec_method(self.job.notify)
            autospec_method(self.job.watch)
            self.job.event = mock.create_autospec(event.EventRecorder)
            yield

    def test__init__(self):
        assert str(self.job.output_path).endswith(self.job.name)

    def test_from_config(self):
        job_config = Turtle(
            name='ajob',
            node='thenodepool',
            all_nodes=False,
            queueing=True,
            enabled=True,
            run_limit=20,
            actions={
                'first': Turtle(
                    name='first', command='doit', node=None, requires=[])
            },
            cleanup_action=None,
        )
        scheduler = 'scheduler_token'
        parent_context = 'parent_context_token'
        output_path = ["base_path"]
        new_job = job.Job.from_config(
                job_config, scheduler, parent_context, output_path)

        assert_equal(new_job.scheduler, scheduler)
        assert_equal(new_job.context.next, parent_context)
        self.mock_node_store.get_instance().__getitem__.assert_called_with(job_config.node)
        assert_equal(new_job.enabled, True)
        assert new_job.action_graph

    def test_update_from_job(self):
        other_job = job.Job('otherjob', 'scheduler')
        self.job.update_from_job(other_job)
        assert_equal(self.job.name, 'otherjob')
        assert_equal(self.job.scheduler, 'scheduler')
        self.job.event.ok.assert_called_with('reconfigured')

    def test_status_disabled(self):
        self.job.enabled = False
        assert_equal(self.job.status, self.job.STATUS_DISABLED)

    def test_status_enabled(self):
        def state_in(state):
            return state in [ActionRun.STATE_SCHEDULED, ActionRun.STATE_QUEUED]

        self.job.runs.get_run_by_state = state_in
        assert_equal(self.job.status, self.job.STATUS_ENABLED)

    def test_status_running(self):
        self.job.runs.get_run_by_state = lambda s: Turtle()
        assert_equal(self.job.status, self.job.STATUS_RUNNING)

    def test_status_unknown(self):
        self.job.runs.get_run_by_state = lambda s: None
        assert_equal(self.job.status, self.job.STATUS_UNKNOWN)

    def test_state_data(self):
        state_data = self.job.state_data
        assert_equal(state_data['runs'], self.job.runs.state_data)
        assert state_data['enabled']

    def test_restore_state(self):
        run_data = ['one', 'two']
        job_runs = [Turtle(), Turtle()]
        self.job.runs.restore_state = lambda r, a, o, c, n: job_runs
        state_data = {'enabled': False, 'runs': run_data}

        self.job.restore_state(state_data)

        assert not self.job.enabled
        calls = [mock.call(job_runs[i]) for i in xrange(len(job_runs))]
        self.job.watch.assert_has_calls(calls)
        self.job.event.ok.assert_called_with('restored')

    def test_build_new_runs(self):
        run_time = datetime.datetime(2012, 3, 14, 15, 9, 26)
        runs = list(self.job.build_new_runs(run_time))

        self.job.node_pool.next.assert_called_with()
        node = self.job.node_pool.next.return_value
        assert_call(self.job.runs.build_new_run,
                0, self.job, run_time, node, manual=False)
        assert_length(runs, 1)
        self.job.watch.assert_called_with(runs[0])

    def test_build_new_runs_all_nodes(self):
        self.job.all_nodes = True
        run_time = datetime.datetime(2012, 3, 14, 15, 9, 26)
        node_count = 2
        self.job.node_pool.nodes = [mock.Mock()] * node_count
        runs = list(self.job.build_new_runs(run_time))

        assert_length(runs, node_count)
        for i in xrange(len(runs)):
            node = self.job.node_pool.nodes[i]
            assert_call(self.job.runs.build_new_run,
                    i, self.job, run_time, node, manual=False)

        self.job.watch.assert_has_calls([mock.call(run) for run in runs])

    def test_build_new_runs_manual(self):
        run_time = datetime.datetime(2012, 3, 14, 15, 9, 26)
        runs = list(self.job.build_new_runs(run_time, manual=True))

        self.job.node_pool.next.assert_called_with()
        node = self.job.node_pool.next.return_value
        assert_length(runs, 1)
        assert_call(self.job.runs.build_new_run,
                0, self.job, run_time, node, manual=True)
        self.job.watch.assert_called_with(runs[0])

    def test_handler(self):
        self.job.handler(None, jobrun.JobRun.NOTIFY_STATE_CHANGED)
        self.job.notify.assert_called_with(self.job.NOTIFY_STATE_CHANGE)

        self.job.handler(None, jobrun.JobRun.NOTIFY_DONE)
        self.job.notify.assert_called_with(self.job.NOTIFY_RUN_DONE)

    def test__eq__(self):
        other_job = job.Job("jobname", 'scheduler')
        assert not self.job == other_job
        other_job.update_from_job(self.job)
        assert_equal(self.job, other_job)

    def test__ne__(self):
        other_job = job.Job("jobname", 'scheduler')
        assert self.job != other_job
        other_job.update_from_job(self.job)
        assert not self.job != other_job


class JobSchedulerTestCase(TestCase):

    @setup
    def setup_job(self):
        self.scheduler = Turtle()
        run_collection = Turtle()
        node_pool = Turtle()
        self.job = job.Job(
                "jobname",
                self.scheduler,
                run_collection=run_collection,
                node_pool=node_pool,
        )
        self.job_scheduler = job.JobScheduler(self.job)

    def test_restore_job_state(self):
        run_collection = mocks.MockJobRunCollection(get_scheduled=lambda: ['a'])
        self.job_scheduler.job = Turtle(runs=run_collection)
        self.job_scheduler._set_callback = Turtle()
        state_data = 'state_data_token'
        self.job_scheduler.restore_job_state(state_data)
        assert_call(self.job_scheduler.job.restore_state, 0, state_data)
        assert_length(self.job_scheduler._set_callback.calls, 1)
        assert_call(self.job_scheduler._set_callback, 0, 'a')

    def test_disable(self):
        self.job_scheduler.disable()
        assert not self.job.enabled
        assert_length(self.job.runs.cancel_pending.calls, 1)

    def test_schedule_reconfigured(self):
        autospec_method(self.job_scheduler.create_and_schedule_runs)
        self.job_scheduler.schedule_reconfigured()
        assert_length(self.job.runs.remove_pending.calls, 1)
        self.job_scheduler.create_and_schedule_runs.assert_called_with(
            ignore_last_run_time=True)

    def test_run_job(self):
        self.job_scheduler.schedule = Turtle()
        self.scheduler.schedule_on_complete = False
        self.job.runs.get_active = lambda n: []
        job_run = Turtle(is_cancelled=False)
        self.job_scheduler.run_job(job_run)
        assert_length(job_run.start.calls, 1)
        assert_length(self.job_scheduler.schedule.calls, 1)

    def test_run_job_shutdown_requested(self):
        self.job_scheduler.shutdown_requested = True
        self.job_scheduler.schedule = Turtle()
        job_run = Turtle()
        self.job_scheduler.run_job(job_run)
        assert_length(self.job_scheduler.schedule.calls, 0)
        assert_length(job_run.start.calls, 0)
        assert_length(job_run.cancel.calls, 0)

    def test_run_job_job_disabled(self):
        self.job_scheduler.schedule = Turtle()
        job_run = Turtle()
        self.job.enabled = False
        self.job_scheduler.run_job(job_run)
        assert_length(self.job_scheduler.schedule.calls, 0)
        assert_length(job_run.start.calls, 0)
        assert_length(job_run.cancel.calls, 1)

    def test_run_job_cancelled(self):
        self.job_scheduler.schedule = Turtle()
        job_run = Turtle(is_scheduled=False)
        self.job_scheduler.run_job(job_run)
        assert_length(job_run.start.calls, 0)
        assert_length(self.job_scheduler.schedule.calls, 1)

    def test_run_job_already_running_queuing(self):
        self.job_scheduler.schedule = Turtle()
        self.job.runs.get_active = lambda s: [Turtle()]
        job_run = Turtle(is_cancelled=False)
        self.job_scheduler.run_job(job_run)
        assert_length(job_run.start.calls, 0)
        assert_length(job_run.queue.calls, 1)
        assert_length(self.job_scheduler.schedule.calls, 0)

    def test_run_job_already_running_cancel(self):
        self.job_scheduler.schedule = Turtle()
        self.job.runs.get_active = lambda s: [Turtle()]
        self.job.queueing = False
        job_run = Turtle(is_cancelled=False)
        self.job_scheduler.run_job(job_run)
        assert_length(job_run.start.calls, 0)
        assert_length(job_run.cancel.calls, 1)
        assert_length(self.job_scheduler.schedule.calls, 1)

    def test_run_job_already_running_allow_overlap(self):
        self.job_scheduler.schedule = mock.Mock()
        self.job.runs.get_active = lambda s: [mock.Mock()]
        self.job.allow_overlap = True
        job_run = Turtle(is_cancelled=False)
        self.job_scheduler.run_job(job_run)
        job_run.start.assert_called_with()

    def test_run_job_has_starting_queueing(self):
        self.job_scheduler.schedule = Turtle()
        self.job.runs.get_active = lambda s: [Turtle()]
        job_run = Turtle(is_cancelled=False)
        self.job_scheduler.run_job(job_run)
        assert_length(job_run.start.calls, 0)
        assert_length(job_run.queue.calls, 1)
        assert_length(self.job_scheduler.schedule.calls, 0)

    def test_run_job_schedule_on_complete(self):
        self.job_scheduler.schedule = Turtle()
        self.scheduler.schedule_on_complete = True
        self.job.runs.get_active = lambda s: []
        job_run = Turtle(is_cancelled=False)
        self.job_scheduler.run_job(job_run)
        assert_length(job_run.start.calls, 1)
        assert_length(self.job_scheduler.schedule.calls, 0)

class JobSchedulerGetRunsToScheduleTestCase(TestCase):

    @setup
    def setup_job(self):
        self.scheduler = mock.Mock()
        run_collection = mock.Mock(has_pending=False)
        node_pool = mock.Mock()
        self.job = job.Job(
            "jobname",
            self.scheduler,
            run_collection=run_collection,
            node_pool=node_pool,
        )
        self.job_scheduler = job.JobScheduler(self.job)
        self.job.runs.get_pending.return_value = False
        self.scheduler.queue_overlapping = True

    def test_get_runs_to_schedule_no_queue_with_pending(self):
        self.scheduler.queue_overlapping = False
        self.job.runs.has_pending = True
        job_runs = self.job_scheduler.get_runs_to_schedule(False)
        assert_length(job_runs, 0)

    def test_get_runs_to_schedule_queue_with_pending(self):
        job_runs = list(self.job_scheduler.get_runs_to_schedule(False))

        self.job.runs.get_newest.assert_called_with(include_manual=False)
        self.job.scheduler.next_run_time.assert_called_once_with(
                self.job.runs.get_newest.return_value.run_time)
        assert_length(job_runs, 1)
        # This should return a JobRun which has the job attached as an observer
        job_runs[0].attach.assert_any_call(True, self.job)

    def test_get_runs_to_schedule_no_pending(self):
        job_runs = list(self.job_scheduler.get_runs_to_schedule(False))

        self.job.runs.get_newest.assert_called_with(include_manual=False)
        self.job.scheduler.next_run_time.assert_called_once_with(
            self.job.runs.get_newest.return_value.run_time)
        assert_length(job_runs, 1)
        # This should return a JobRun which has the job attached as an observer
        job_runs[0].attach.assert_any_call(True, self.job)

    def test_get_runs_to_schedule_no_last_run(self):
        self.job.runs.get_newest.return_value = None

        job_runs = list(self.job_scheduler.get_runs_to_schedule(False))
        self.job.scheduler.next_run_time.assert_called_once_with(None)
        assert_length(job_runs, 1)
        # This should return a JobRun which has the job attached as an observer
        job_runs[0].attach.assert_any_call(True, self.job)

    def test_get_runs_to_schedule_ignore_last(self):
        job_runs = list(self.job_scheduler.get_runs_to_schedule(True))
        self.job.scheduler.next_run_time.assert_called_once_with(None)
        assert_length(job_runs, 1)
        self.scheduler.next_run_time.assert_called_once_with(None)


class JobSchedulerManualStartTestCase(testingutils.MockTimeTestCase):

    now = datetime.datetime.now()

    @setup
    def setup_job(self):
        self.scheduler = mock.Mock()
        run_collection = mock.Mock()
        node_pool = mock.Mock()
        self.job = job.Job(
            "jobname",
            self.scheduler,
            run_collection=run_collection,
            node_pool=node_pool,
        )
        self.job_scheduler = job.JobScheduler(self.job)
        self.manual_run = mock.Mock()
        self.job.build_new_runs = mock.Mock(return_value=[self.manual_run])

    def test_manual_start(self):
        manual_runs = self.job_scheduler.manual_start()

        self.job.build_new_runs.assert_called_with(self.now, manual=True)
        assert_length(manual_runs, 1)
        self.manual_run.start.assert_called_once_with()

    def test_manual_start_with_run_time(self):
        run_time = datetime.datetime(2012, 3, 14, 15, 9, 26)
        manual_runs = self.job_scheduler.manual_start(run_time)

        self.job.build_new_runs.assert_called_with(run_time, manual=True)
        assert_length(manual_runs, 1)
        self.manual_run.start.assert_called_once_with()


class JobSchedulerScheduleTestCase(testingutils.MockReactorTestCase):

    module_to_mock = job

    @setup
    def setup_job(self):
        self.scheduler = mock.Mock()
        run_collection = mock.Mock(has_pending=False)
        node_pool = mock.Mock()
        self.job = job.Job(
            "jobname",
            self.scheduler,
            run_collection=run_collection,
            node_pool=node_pool,
        )
        self.job_scheduler = job.JobScheduler(self.job)

    @teardown
    def teardown_job(self):
        event.EventManager.reset()

    def test_enable(self):
        self.job.enabled = False
        self.job_scheduler.enable()
        assert self.job.enabled
        assert_length(self.reactor.callLater.calls, 1)

    def test_enable_noop(self):
        self.job.enalbed = True
        self.job_scheduler.enable()
        assert self.job.enabled
        assert_length(self.reactor.callLater.calls, 0)

    def test_schedule(self):
        self.job_scheduler.schedule()
        assert_length(self.reactor.callLater.calls, 1)

        # Args passed to callLater
        call_args = self.reactor.callLater.calls[0][0]
        assert_equal(call_args[1], self.job_scheduler.run_job)
        secs = call_args[0]
        run = call_args[2]

        run.seconds_until_run_time.assert_called_with()
        # Assert that we use the seconds we get from the run to schedule
        assert_equal(run.seconds_until_run_time.return_value, secs)

    def test_schedule_disabled_job(self):
        self.job.enabled = False
        self.job_scheduler.schedule()
        assert_length(self.reactor.callLater.calls, 0)

    def test_handle_job_events_no_schedule_on_complete(self):
        self.job_scheduler.run_job = mock.Mock()
        self.job.scheduler.schedule_on_complete = False
        queued_job_run = mock.Mock()
        self.job.runs.get_first_queued = lambda: queued_job_run
        self.job_scheduler.handle_job_events(self.job, job.Job.NOTIFY_RUN_DONE)
        assert_call(self.reactor.callLater, 0, 0,
            self.job_scheduler.run_job, queued_job_run, run_queued=True)

    def test_handle_job_events_schedule_on_complete(self):
        self.job_scheduler.schedule = mock.Mock()
        self.job.scheduler.schedule_on_complete = True
        self.job_scheduler.handle_job_events(self.job, job.Job.NOTIFY_RUN_DONE)
        self.job_scheduler.schedule.assert_called_with()

    def test_handler_unknown_event(self):
        self.job.runs.get_runs_by_state = mock.Mock()
        self.job_scheduler.handler(self.job, 'some_other_event')
        self.job.runs.get_runs_by_state.assert_not_called()

    def test_handler_no_queued(self):
        self.job_scheduler.run_job = mock.Mock()
        def get_queued(state):
            if state == ActionRun.STATE_QUEUED:
                return []
        self.job.runs.get_runs_by_state = get_queued
        self.job_scheduler.handler(self.job, job.Job.NOTIFY_RUN_DONE)
        self.job_scheduler.run_job.assert_not_called()


if __name__ == '__main__':
    run()<|MERGE_RESOLUTION|>--- conflicted
+++ resolved
@@ -5,10 +5,6 @@
 from testify import setup_teardown
 from tests import mocks
 from tests.assertions import assert_length, assert_call
-<<<<<<< HEAD
-=======
-from tests.mocks import MockNode
->>>>>>> ecab9b53
 from tests.testingutils import Turtle, autospec_method
 from tests import testingutils
 from tron import node, event
