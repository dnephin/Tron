--- conflicted
+++ resolved
@@ -63,14 +63,9 @@
         self.job = job.Job("jobname", scheduler,
                 run_collection=run_collection, action_graph=action_graph,
                 node_pool=node_store.get('thenodepool'))
-<<<<<<< HEAD
-        self.job.notify = Turtle()
-        self.job.watch = Turtle()
-        self.job.event = Turtle()
-=======
         self.job.notify = mock.Mock()
         self.job.watch = mock.Mock()
->>>>>>> 70342a66
+        self.job.event = mock.Mock()
 
     @teardown
     def teardown_job(self):
@@ -110,11 +105,7 @@
         self.job.update_from_job(other_job)
         assert_equal(self.job.name, 'otherjob')
         assert_equal(self.job.scheduler, 'scheduler')
-<<<<<<< HEAD
-        assert_call(self.job.event.ok, 0, 'reconfigured')
-=======
-        self.job.notify.assert_called_with(self.job.EVENT_RECONFIGURED)
->>>>>>> 70342a66
+        self.job.event.ok.assert_called_with('reconfigured')
 
     def test_status_disabled(self):
         self.job.enabled = False
@@ -149,15 +140,9 @@
         self.job.restore_state(state_data)
 
         assert not self.job.enabled
-<<<<<<< HEAD
-        for i in xrange(len(job_runs)):
-            assert_call(self.job.watch, i, job_runs[i])
-        assert_call(self.job.event.ok, 0, 'restored')
-=======
         calls = [mock.call(job_runs[i]) for i in xrange(len(job_runs))]
         self.job.watch.assert_has_calls(calls)
-        self.job.notify.assert_called_with(self.job.EVENT_STATE_RESTORED)
->>>>>>> 70342a66
+        self.job.event.ok.assert_called_with('restored')
 
     def test_build_new_runs(self):
         run_time = datetime.datetime(2012, 3, 14, 15, 9, 26)
