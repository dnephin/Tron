--- conflicted
+++ resolved
@@ -96,10 +96,7 @@
         assert_equal(instance1.state, service.ServiceInstance.STATE_FAILED)
         assert_equal(self.service.state, service.Service.STATE_FAILED)
 
-<<<<<<< HEAD
-=======
-
->>>>>>> 0738afb0
+
 class ReconfigTest(TestCase):
 
     @setup
@@ -112,12 +109,8 @@
     def test_absorb_state(self):
         self.service.start()
 
-<<<<<<< HEAD
-        new_service = service.Service("Sample Service", "sleep 60 &", node_pool=self.service.node_pool)
-=======
         new_service = service.Service("Sample Service", "sleep 60 &",
                                       node_pool=self.service.node_pool)
->>>>>>> 0738afb0
         new_service.count = self.service.count
 
         new_service.absorb_previous(self.service)
@@ -125,19 +118,11 @@
         assert_equal(len(new_service.instances), 2)
         assert_equal(self.service.machine, None)
 
-<<<<<<< HEAD
-
     def test_absorb_count_incr(self):
         self.service.start()
 
-        new_service = service.Service("Sample Service", "sleep 60 &", node_pool=self.service.node_pool)
-=======
-    def test_absorb_count_incr(self):
-        self.service.start()
-
         new_service = service.Service("Sample Service", "sleep 60 &",
                                       node_pool=self.service.node_pool)
->>>>>>> 0738afb0
         new_service.count = 3
         self.service.machine.state = service.Service.STATE_DEGRADED
 
@@ -198,10 +183,6 @@
                                            node_pool=self.new_node_pool)
         self.new_service.pid_file_template = "/tmp/pid"
         self.new_service.count = 4
-<<<<<<< HEAD
-
-=======
->>>>>>> 0738afb0
 
     def test_node_pool_rebalance(self):
         self.service.start()
@@ -230,22 +211,14 @@
                                            node_pool=self.node_pool)
         self.new_service.pid_file_template = "/tmp/pid"
         self.new_service.count = 4
-<<<<<<< HEAD
-
-=======
->>>>>>> 0738afb0
 
     def test(self):
         self.service.start()
 
         self.new_service.absorb_previous(self.service)
 
-<<<<<<< HEAD
-        assert all(i.state == service.ServiceInstance.STATE_STOPPING for i in self.new_service.instances)
-=======
         assert all(i.state == service.ServiceInstance.STATE_STOPPING
                    for i in self.new_service.instances)
->>>>>>> 0738afb0
 
         for i in self.new_service.instances:
             i.machine.transition("down")
@@ -277,12 +250,8 @@
     def test(self):
         data = self.service.data
 
-<<<<<<< HEAD
-        new_service = service.Service("Sample Service", "sleep 60 &", node_pool=self.node_pool)
-=======
         new_service = service.Service("Sample Service", "sleep 60 &",
                                       node_pool=self.node_pool)
->>>>>>> 0738afb0
         new_service.pid_file_template = "/tmp/pid"
         new_service.count = 2
         new_service.restore(data)
@@ -316,12 +285,8 @@
     def test(self):
         data = self.service.data
 
-<<<<<<< HEAD
-        new_service = service.Service("Sample Service", "sleep 60 &", node_pool=self.node_pool)
-=======
         new_service = service.Service("Sample Service", "sleep 60 &",
                                       node_pool=self.node_pool)
->>>>>>> 0738afb0
         new_service.pid_file_template = "/tmp/pid"
         new_service.count = 2
         new_service.restore(data)
