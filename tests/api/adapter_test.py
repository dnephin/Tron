--- conflicted
+++ resolved
@@ -1,17 +1,10 @@
-import shutil
-import tempfile
 import mock
-from testify import TestCase, assert_equal, run, setup, teardown
+from testify import TestCase, assert_equal, run, setup
 from tests import mocks
 from tests.assertions import assert_length
-<<<<<<< HEAD
 from tron.api import adapter
 from tron.api.adapter import RunAdapter, ActionRunAdapter
-=======
 from tron import node, scheduler
-from tron.api import adapter
-from tron.api.adapter import ReprAdapter, RunAdapter, ActionRunAdapter
->>>>>>> 3817e8af
 from tron.api.adapter import JobRunAdapter, ServiceAdapter
 from tron.core import actionrun, job
 
@@ -33,12 +26,8 @@
 
     @setup
     def setup_adapter(self):
-<<<<<<< HEAD
         self.config             = mock.Mock(seven=7, nine=9)
         self.original           = mock.Mock(one=1, two=2, config=self.config)
-=======
-        self.original           = mock.Mock(one=1, two=2)
->>>>>>> 3817e8af
         self.adapter            = MockAdapter(self.original)
 
     def test__init__(self):
@@ -109,19 +98,9 @@
 
     @setup
     def setup_adapter(self):
-        self.temp_dir = tempfile.mkdtemp()
-<<<<<<< HEAD
-        self.action_run = mock.Mock(output_path=[self.temp_dir])
-        self.job_run = mock.Mock(action_runs={'action_name': self.action_run})
-=======
         self.action_run = mock.MagicMock()
         self.job_run = mock.MagicMock()
->>>>>>> 3817e8af
         self.adapter = ActionRunAdapter(self.action_run, self.job_run, 4)
-
-    @teardown
-    def teardown_adapter(self):
-        shutil.rmtree(self.temp_dir)
 
     def test__init__(self):
         assert_equal(self.adapter.max_lines, 4)
