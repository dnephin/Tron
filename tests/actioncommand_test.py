import mock
from testify import TestCase, assert_equal, setup
from testify.assertions import assert_not_equal
<<<<<<< HEAD
=======
from tests.testingutils import autospec_method
>>>>>>> 3817e8af
from tron import actioncommand

from tron.actioncommand import ActionCommand
from tron.config import schema
from tron.serialize import filehandler


class ActionCommandTestCase(TestCase):

    @setup
    def setup_command(self):
        self.serializer = mock.create_autospec(filehandler.FileHandleManager)
        self.serializer.open.return_value = filehandler.NullFileHandle
        self.ac = ActionCommand("action.1.do", "do", self.serializer)

    def test_init(self):
        assert_equal(self.ac.state, ActionCommand.PENDING)

    def test_init_no_serializer(self):
        ac = ActionCommand("action.1.do", "do")
        ac.write_stdout("something")
        ac.write_stderr("else")
        assert_equal(ac.stdout, filehandler.NullFileHandle)
        ac.done()

    def test_started(self):
        assert self.ac.started()
        assert self.ac.start_time is not None
        assert_equal(self.ac.state, ActionCommand.RUNNING)

    def test_started_already_started(self):
        self.ac.started()
        assert not self.ac.started()

    def test_exited(self):
        self.ac.started()
        assert self.ac.exited(123)
        assert_equal(self.ac.exit_status, 123)
        assert self.ac.end_time is not None

    def test_exited_from_pending(self):
        assert self.ac.exited(123)
        assert_equal(self.ac.state, ActionCommand.FAILSTART)

    def test_exited_bad_state(self):
        self.ac.started()
        self.ac.exited(123)
        assert not self.ac.exited(1)

    def test_write_stderr_no_fh(self):
        message = "this is the message"
        # Test without a stderr
        self.ac.write_stderr(message)

    def test_write_stderr(self):
        message = "this is the message"
        serializer = mock.create_autospec(filehandler.FileHandleManager)
        fh = serializer.open.return_value = mock.create_autospec(
            filehandler.FileHandleWrapper)
        ac = ActionCommand("action.1.do", "do", serializer)

        ac.write_stderr(message)
        fh.write.assert_called_with(message)

    def test_done(self):
        self.ac.started()
        self.ac.exited(123)
        assert self.ac.done()

    def test_done_bad_state(self):
        assert not self.ac.done()

    def test_handle_errback(self):
        message = "something went wrong"
        self.ac.handle_errback(message)
        assert_equal(self.ac.state, ActionCommand.FAILSTART)
        assert self.ac.end_time

    def test_is_failed(self):
        assert not self.ac.is_failed

    def test_is_failed_true(self):
        self.ac.exit_status = 255
        assert self.ac.is_failed

    def test_is_complete(self):
        assert not self.ac.is_complete

    def test_is_complete_true(self):
        self.ac.machine.state = self.ac.COMPLETE
        assert self.ac.is_complete, self.ac.machine.state

    def test_is_done(self):
        self.ac.machine.state = self.ac.FAILSTART
        assert self.ac.is_done, self.ac.machine.state
        self.ac.machine.state = self.ac.COMPLETE
        assert self.ac.is_done, self.ac.machine.state


class CreateActionCommandFactoryFromConfigTestCase(TestCase):

    def test_create_default_action_command_no_config(self):
        config = ()
        factory = actioncommand.create_action_runner_factory_from_config(config)
        assert_equal(factory, actioncommand.NoActionRunnerFactory)

    def test_create_default_action_command(self):
        config = schema.ConfigActionRunner('none', None, None)
        factory = actioncommand.create_action_runner_factory_from_config(config)
        assert_equal(factory, actioncommand.NoActionRunnerFactory)

    def test_create_action_command_with_simple_runner(self):
        status_path, exec_path = '/tmp/what', '/remote/bin'
<<<<<<< HEAD
        config = schema.ConfigActionRunner('simple', status_path, exec_path)
=======
        config = schema.ConfigActionRunner('subprocess', status_path, exec_path)
>>>>>>> 3817e8af
        factory = actioncommand.create_action_runner_factory_from_config(config)
        assert_equal(factory.status_path, status_path)
        assert_equal(factory.exec_path, exec_path)

<<<<<<< HEAD
    def test__eq__true(self):
        first = actioncommand.SimpleActionRunnerFactory('a', 'b')
        second = actioncommand.SimpleActionRunnerFactory('a', 'b')
        assert_equal(first, second)

    def test__eq__false(self):
        first = actioncommand.SimpleActionRunnerFactory('a', 'b')
        second = actioncommand.SimpleActionRunnerFactory('a', 'c')
=======

class SubprocessActionRunnerFactoryTestCase(TestCase):

    @setup
    def setup_factory(self):
        self.status_path = 'status_path'
        self.exec_path = 'exec_path'
        self.factory = actioncommand.SubprocessActionRunnerFactory(
            self.status_path, self.exec_path)

    def test_from_config(self):
        config = mock.Mock()
        runner_factory = actioncommand.SubprocessActionRunnerFactory.from_config(
            config)
        assert_equal(runner_factory.status_path, config.remote_status_path)
        assert_equal(runner_factory.exec_path, config.remote_exec_path)

    def test_create(self):
        serializer = mock.create_autospec(actioncommand.StringBufferStore)
        id, command = 'id', 'do a thing'
        autospec_method(self.factory.build_command)
        action_command = self.factory.create(id, command, serializer)
        assert_equal(action_command.id, id)
        assert_equal(action_command.command, self.factory.build_command.return_value)
        assert_equal(action_command.stdout, serializer.open.return_value)
        assert_equal(action_command.stderr, serializer.open.return_value)

    def test_build_command(self):
        id, command, exec_name = 'id', 'do a thing', 'exec_name'
        actual = self.factory.build_command(id, command, exec_name)
        expected = '%s/%s "%s/%s" "%s"' % (
            self.exec_path, exec_name, self.status_path, id, command)
        assert_equal(actual, expected)

    def test_build_stop_action_command(self):
        id, command = 'id', 'do a thing'
        autospec_method(self.factory.build_command)
        action_command = self.factory.build_stop_action_command(id, command)
        assert_equal(action_command.id,
            '%s.%s' % (id, self.factory.build_command.return_value))
        assert_equal(action_command.command,
            self.factory.build_command.return_value)

    def test__eq__true(self):
        first = actioncommand.SubprocessActionRunnerFactory('a', 'b')
        second = actioncommand.SubprocessActionRunnerFactory('a', 'b')
        assert_equal(first, second)

    def test__eq__false(self):
        first = actioncommand.SubprocessActionRunnerFactory('a', 'b')
        second = actioncommand.SubprocessActionRunnerFactory('a', 'c')
>>>>>>> 3817e8af
        assert_not_equal(first, second)
        assert_not_equal(first, None)
        assert_not_equal(first, actioncommand.NoActionRunnerFactory)<|MERGE_RESOLUTION|>--- conflicted
+++ resolved
@@ -1,10 +1,7 @@
 import mock
 from testify import TestCase, assert_equal, setup
 from testify.assertions import assert_not_equal
-<<<<<<< HEAD
-=======
 from tests.testingutils import autospec_method
->>>>>>> 3817e8af
 from tron import actioncommand
 
 from tron.actioncommand import ActionCommand
@@ -118,25 +115,11 @@
 
     def test_create_action_command_with_simple_runner(self):
         status_path, exec_path = '/tmp/what', '/remote/bin'
-<<<<<<< HEAD
-        config = schema.ConfigActionRunner('simple', status_path, exec_path)
-=======
         config = schema.ConfigActionRunner('subprocess', status_path, exec_path)
->>>>>>> 3817e8af
         factory = actioncommand.create_action_runner_factory_from_config(config)
         assert_equal(factory.status_path, status_path)
         assert_equal(factory.exec_path, exec_path)
 
-<<<<<<< HEAD
-    def test__eq__true(self):
-        first = actioncommand.SimpleActionRunnerFactory('a', 'b')
-        second = actioncommand.SimpleActionRunnerFactory('a', 'b')
-        assert_equal(first, second)
-
-    def test__eq__false(self):
-        first = actioncommand.SimpleActionRunnerFactory('a', 'b')
-        second = actioncommand.SimpleActionRunnerFactory('a', 'c')
-=======
 
 class SubprocessActionRunnerFactoryTestCase(TestCase):
 
@@ -188,7 +171,6 @@
     def test__eq__false(self):
         first = actioncommand.SubprocessActionRunnerFactory('a', 'b')
         second = actioncommand.SubprocessActionRunnerFactory('a', 'c')
->>>>>>> 3817e8af
         assert_not_equal(first, second)
         assert_not_equal(first, None)
         assert_not_equal(first, actioncommand.NoActionRunnerFactory)