--- conflicted
+++ resolved
@@ -110,12 +110,8 @@
 
     def test_config_get_default(self):
         self.client.config('config_name')
-<<<<<<< HEAD
-        self.client.request.assert_called_with('/api/config?name=config_name')
-=======
-        self.client.request.assert_called_with(
-            '/config?name=config_name&no_header=0')
->>>>>>> a1807e24
+        self.client.request.assert_called_with(
+            '/api/config?name=config_name&no_header=0')
 
     def test_http_get(self):
         self.client.http_get('/api/jobs', {'include': 1})
