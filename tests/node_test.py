--- conflicted
+++ resolved
@@ -5,13 +5,8 @@
 from testify.test_case import teardown, setup_teardown
 from tests.testingutils import autospec_method
 
-<<<<<<< HEAD
 from tron import node, ssh, actioncommand
 from tron.config import schema
-=======
-from tests.testingutils import autospec_method
-from tron import node, ssh
->>>>>>> 0a920729
 from tron.core import actionrun
 from tron.serialize import filehandler
 
