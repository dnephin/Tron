import datetime
import os
import shutil
import stat
import tempfile
from textwrap import dedent

import mock

from testify import assert_equal, assert_in
from testify import run, setup, teardown, TestCase
import yaml
from tron.config import config_parse, schema
from tron.config.config_parse import *
from tron.config.schedule_parse import ConfigConstantScheduler
from tron.config.schedule_parse import ConfigGrocScheduler
from tron.config.schedule_parse import ConfigIntervalScheduler
from tron.config.schema import MASTER_NAMESPACE
from tests.assertions import assert_raises
from tron.utils.dicts import FrozenDict


BASE_CONFIG = """
ssh_options:
    agent: true
    identities:
        - tests/test_id_rsa

nodes:
    - name: node0
      hostname: 'node0'
    - name: node1
      hostname: 'node1'

node_pools:
    - name: NodePool
      nodes: [node0, node1]
"""


class ConfigTestCase(TestCase):
    BASE_CONFIG = """
output_stream_dir: "/tmp"

ssh_options:
    agent: true
    identities:
        - tests/test_id_rsa

nodes:
    -   name: node0
        hostname: 'node0'
    -   name: node1
        hostname: 'node1'
node_pools:
    -   name: nodePool
        nodes: [node0, node1]
    """

    config = BASE_CONFIG + """

command_context:
    batch_dir: /tron/batch/test/foo
    python: /usr/bin/python

jobs:
    -
        name: "test_job0"
        node: node0
        schedule: "interval 20s"
        actions:
            -
                name: "action0_0"
                command: "test_command0.0"
        cleanup_action:
            command: "test_command0.1"

    -
        name: "test_job1"
        node: node0
        schedule: "daily 00:30:00 MWF"
        allow_overlap: True
        actions:
            -
                name: "action1_0"
                command: "test_command1.0"
            -
                name: "action1_1"
                command: "test_command1.1"
                requires: [action1_0]

    -
        name: "test_job2"
        node: node1
        schedule: "daily 16:30:00"
        actions:
            -
                name: "action2_0"
                command: "test_command2.0"

    -
        name: "test_job3"
        node: node1
        schedule: "constant"
        actions:
            -
                name: "action3_0"
                command: "test_command3.0"
            -
                name: "action3_1"
                command: "test_command3.1"
            -
                name: "action3_2"
                node: node0
                command: "test_command3.2"
                requires: [action3_0, action3_1]

    -
        name: "test_job4"
        node: nodePool
        all_nodes: True
        schedule: "daily"
        enabled: False
        actions:
            -
                name: "action4_0"
                command: "test_command4.0"

services:
    -
        name: "service0"
        node: nodePool
        command: "service_command0"
        count: 2
        pid_file: "/var/run/%(name)s-%(instance_number)s.pid"
        monitor_interval: 20
"""

    def test_attributes(self):
        expected = TronConfig(
            output_stream_dir='/tmp',
            command_context=FrozenDict({
                'python': '/usr/bin/python',
                'batch_dir': '/tron/batch/test/foo'
            }),
            ssh_options=ConfigSSHOptions(
                agent=True,
                identities=['tests/test_id_rsa'],
            ),
            notification_options=None,
            time_zone=None,
            state_persistence=config_parse.DEFAULT_STATE_PERSISTENCE,
            nodes=FrozenDict({
                'node0': ConfigNode(name='node0', username=os.environ['USER'], hostname='node0'),
                'node1': ConfigNode(name='node1', username=os.environ['USER'], hostname='node1')
            }),
            node_pools=FrozenDict({
                'nodePool': ConfigNodePool(nodes=['node0', 'node1'],
                                                name='nodePool')
            }),
            jobs=FrozenDict({
                'test_job0': ConfigJob(
                    name='test_job0',
                    namespace='MASTER',
                    node='node0',
                    schedule=ConfigIntervalScheduler(
                        timedelta=datetime.timedelta(0, 20)),
                    actions=FrozenDict({
                        'action0_0': ConfigAction(
                            name='action0_0',
                            command='test_command0.0',
                            requires=(),
                            node=None)
                    }),
                    queueing=True,
                    run_limit=50,
                    all_nodes=False,
                    cleanup_action=ConfigCleanupAction(
                        name='cleanup',
                        command='test_command0.1',
                        requires=(),
                        node=None),
                    enabled=True,
                    allow_overlap=False),
                'test_job1': ConfigJob(
                    name='test_job1',
                    namespace='MASTER',
                    node='node0',
                    enabled=True,
                    schedule=ConfigGrocScheduler(
                        ordinals=None,
                        weekdays=set([1, 3, 5]),
                        monthdays=None,
                        months=None,
                        timestr='00:30',
                    ),
                    actions=FrozenDict({
                        'action1_1': ConfigAction(
                            name='action1_1',
                            command='test_command1.1',
                            requires=('action1_0',),
                            node=None),
                        'action1_0': ConfigAction(
                            name='action1_0',
                            command='test_command1.0',
                            requires=(),
                            node=None)
                    }),
                    queueing=True,
                    run_limit=50,
                    all_nodes=False,
                    cleanup_action=None,
                    allow_overlap=True),
                'test_job2': ConfigJob(
                    name='test_job2',
                    namespace='MASTER',
                    node='node1',
                    enabled=True,
                    schedule=ConfigGrocScheduler(
                        ordinals=None,
                        weekdays=None,
                        monthdays=None,
                        months=None,
                        timestr='16:30',
                    ),
                    actions=FrozenDict({
                        'action2_0': ConfigAction(
                            name='action2_0',
                            command='test_command2.0',
                            requires=(),
                            node=None)
                    }),
                    queueing=True,
                    run_limit=50,
                    all_nodes=False,
                    cleanup_action=None,
                    allow_overlap=False),
                'test_job3': ConfigJob(
                    name='test_job3',
                    namespace='MASTER',
                    node='node1',
                    schedule=ConfigConstantScheduler(),
                    enabled=True,
                    actions=FrozenDict({
                        'action3_1': ConfigAction(
                            name='action3_1',
                            command='test_command3.1',
                            requires=(),
                            node=None),
                        'action3_0': ConfigAction(
                            name='action3_0',
                            command='test_command3.0',
                            requires=(),
                            node=None),
                        'action3_2': ConfigAction(
                            name='action3_2',
                            command='test_command3.2',
                            requires=('action3_0', 'action3_1'),
                            node='node0')
                    }),
                    queueing=True,
                    run_limit=50,
                    all_nodes=False,
                    cleanup_action=None,
                    allow_overlap=False),
                'test_job4': ConfigJob(
                    name='test_job4',
                    namespace='MASTER',
                    node='nodePool',
                    schedule=ConfigGrocScheduler(
                        ordinals=None,
                        weekdays=None,
                        monthdays=None,
                        months=None,
                        timestr='00:00',
                    ),
                    actions=FrozenDict({
                        'action4_0': ConfigAction(
                            name='action4_0',
                            command='test_command4.0',
                            requires=(),
                            node=None)}),
                    queueing=True,
                    run_limit=50,
                    all_nodes=True,
                    cleanup_action=None,
                    enabled=False,
                    allow_overlap=False)
                }),
                services=FrozenDict({
                    'service0': ConfigService(
                        name='service0',
                        namespace='MASTER',
                        node='nodePool',
                        pid_file='/var/run/%(name)s-%(instance_number)s.pid',
                        command='service_command0',
                        monitor_interval=20,
                        restart_interval=None,
                        count=2)
                }
            )
        )

        test_config = valid_config(yaml.load(self.config))
        # we could just do a big assert_equal here, but it would be hella hard
        # to debug failures that way.
        assert_equal(test_config.command_context, expected.command_context)
        assert_equal(test_config.ssh_options, expected.ssh_options)
        assert_equal(test_config.notification_options, expected.notification_options)
        assert_equal(test_config.time_zone, expected.time_zone)
        assert_equal(test_config.nodes, expected.nodes)
        assert_equal(test_config.node_pools, expected.node_pools)
        assert_equal(test_config.jobs['test_job0'], expected.jobs['test_job0'])
        assert_equal(test_config.jobs['test_job1'], expected.jobs['test_job1'])
        assert_equal(test_config.jobs['test_job2'], expected.jobs['test_job2'])
        assert_equal(test_config.jobs['test_job3'], expected.jobs['test_job3'])
        assert_equal(test_config.jobs['test_job4'], expected.jobs['test_job4'])
        assert_equal(test_config.jobs, expected.jobs)
        assert_equal(test_config.services, expected.services)
        assert_equal(test_config, expected)
        assert_equal(test_config.jobs['test_job4'].enabled, False)


class NamedConfigTestCase(TestCase):
    config = """
config_name: "test_namespace"
jobs:
    -
        name: "test_job0"
        node: node0
        schedule: "interval 20s"
        actions:
            -
                name: "action0_0"
                command: "test_command0.0"
        cleanup_action:
            command: "test_command0.1"

    -
        name: "test_job1"
        node: node0
        schedule: "daily 00:30:00 MWF"
        allow_overlap: True
        actions:
            -
                name: "action1_0"
                command: "test_command1.0"
            -
                name: "action1_1"
                command: "test_command1.1"
                requires: [action1_0]

    -
        name: "test_job2"
        node: node1
        schedule: "daily 16:30:00"
        actions:
            -
                name: "action2_0"
                command: "test_command2.0"

    -
        name: "test_job3"
        node: node1
        schedule: "constant"
        actions:
            -
                name: "action3_0"
                command: "test_command3.0"
            -
                name: "action3_1"
                command: "test_command3.1"
            -
                name: "action3_2"
                node: node0
                command: "test_command3.2"
                requires: [action3_0, action3_1]

    -
        name: "test_job4"
        node: NodePool
        all_nodes: True
        schedule: "daily"
        enabled: False
        actions:
            -
                name: "action4_0"
                command: "test_command4.0"

services:
    -
        name: "service0"
        node: NodePool
        command: "service_command0"
        count: 2
        pid_file: "/var/run/%(name)s-%(instance_number)s.pid"
        monitor_interval: 20
"""

    def test_attributes(self):
        expected = NamedTronConfig(
            config_name='test_namespace',
            jobs=FrozenDict({
                'test_job0': ConfigJob(
                    name='test_job0',
                    namespace='test_namespace',
                    node='node0',
                    schedule=ConfigIntervalScheduler(
                        timedelta=datetime.timedelta(0, 20)),
                    actions=FrozenDict({
                        'action0_0': ConfigAction(
                            name='action0_0',
                            command='test_command0.0',
                            requires=(),
                            node=None)
                    }),
                    queueing=True,
                    run_limit=50,
                    all_nodes=False,
                    cleanup_action=ConfigCleanupAction(
                        name='cleanup',
                        command='test_command0.1',
                        requires=(),
                        node=None),
                    enabled=True,
                    allow_overlap=False),
                'test_job1': ConfigJob(
                    name='test_job1',
                    namespace='test_namespace',
                    node='node0',
                    enabled=True,
                    schedule=ConfigGrocScheduler(
                        ordinals=None,
                        weekdays=set([1, 3, 5]),
                        monthdays=None,
                        months=None,
                        timestr='00:30',
                    ),
                    actions=FrozenDict({
                        'action1_1': ConfigAction(
                            name='action1_1',
                            command='test_command1.1',
                            requires=('action1_0',),
                            node=None),
                        'action1_0': ConfigAction(
                            name='action1_0',
                            command='test_command1.0',
                            requires=(),
                            node=None)
                    }),
                    queueing=True,
                    run_limit=50,
                    all_nodes=False,
                    cleanup_action=None,
                    allow_overlap=True),
                'test_job2': ConfigJob(
                    name='test_job2',
                    namespace='test_namespace',
                    node='node1',
                    enabled=True,
                    schedule=ConfigGrocScheduler(
                        ordinals=None,
                        weekdays=None,
                        monthdays=None,
                        months=None,
                        timestr='16:30',
                    ),
                    actions=FrozenDict({
                        'action2_0': ConfigAction(
                            name='action2_0',
                            command='test_command2.0',
                            requires=(),
                            node=None)
                    }),
                    queueing=True,
                    run_limit=50,
                    all_nodes=False,
                    cleanup_action=None,
                    allow_overlap=False),
                'test_job3': ConfigJob(
                    name='test_job3',
                    namespace='test_namespace',
                    node='node1',
                    schedule=ConfigConstantScheduler(),
                    enabled=True,
                    actions=FrozenDict({
                        'action3_1': ConfigAction(
                            name='action3_1',
                            command='test_command3.1',
                            requires=(),
                            node=None),
                        'action3_0': ConfigAction(
                            name='action3_0',
                            command='test_command3.0',
                            requires=(),
                            node=None),
                        'action3_2': ConfigAction(
                            name='action3_2',
                            command='test_command3.2',
                            requires=('action3_0', 'action3_1'),
                            node='node0')
                    }),
                    queueing=True,
                    run_limit=50,
                    all_nodes=False,
                    cleanup_action=None,
                    allow_overlap=False),
                'test_job4': ConfigJob(
                    name='test_job4',
<<<<<<< HEAD
                    namespace='test_namespace',
                    node='nodePool',
=======
                    node='NodePool',
>>>>>>> 527a3b73
                    schedule=ConfigGrocScheduler(
                        ordinals=None,
                        weekdays=None,
                        monthdays=None,
                        months=None,
                        timestr='00:00',
                    ),
                    actions=FrozenDict({
                        'action4_0': ConfigAction(
                            name='action4_0',
                            command='test_command4.0',
                            requires=(),
                            node=None)}),
                    queueing=True,
                    run_limit=50,
                    all_nodes=True,
                    cleanup_action=None,
                    enabled=False,
                    allow_overlap=False)
                }),
                services=FrozenDict({
                    'service0': ConfigService(
                        name='service0',
<<<<<<< HEAD
                        namespace='test_namespace',
                        node='nodePool',
=======
                        node='NodePool',
>>>>>>> 527a3b73
                        pid_file='/var/run/%(name)s-%(instance_number)s.pid',
                        command='service_command0',
                        monitor_interval=20,
                        restart_interval=None,
                        count=2)
                }
            )
        )

        test_config = valid_named_config(yaml.load(self.config))
        # we could just do a big assert_equal here, but it would be hella hard
        # to debug failures that way.
        assert_equal(test_config.jobs['test_job0'], expected.jobs['test_job0'])
        assert_equal(test_config.jobs['test_job1'], expected.jobs['test_job1'])
        assert_equal(test_config.jobs['test_job2'], expected.jobs['test_job2'])
        assert_equal(test_config.jobs['test_job3'], expected.jobs['test_job3'])
        assert_equal(test_config.jobs['test_job4'], expected.jobs['test_job4'])
        assert_equal(test_config.jobs, expected.jobs)
        assert_equal(test_config.services, expected.services)
        assert_equal(test_config, expected)
        assert_equal(test_config.jobs['test_job4'].enabled, False)


class JobConfigTestCase(TestCase):

    def test_no_actions(self):
        test_config = BASE_CONFIG + """
jobs:
    -
        name: "test_job0"
        node: node0
        schedule: "interval 20s"
        """
        test_config = yaml.load(test_config)
        expected_message = "Job test_job0 is missing options: actions"
        exception = assert_raises(ConfigError, valid_config, test_config)
        assert_in(expected_message, str(exception))

    def test_empty_actions(self):
        test_config = BASE_CONFIG + """
jobs:
    -
        name: "test_job0"
        node: node0
        schedule: "interval 20s"
        actions:
        """
<<<<<<< HEAD
        expected_message = "Value at config.Job.test_job0.actions"
        exception = assert_raises(ConfigError, load_config, test_config)
=======
        test_config = yaml.load(test_config)
        expected_message = "Value at Job.test_job0 is not a list with items"
        exception = assert_raises(ConfigError, valid_config, test_config)
>>>>>>> 527a3b73
        assert_in(expected_message, str(exception))

    def test_dupe_names(self):
        test_config = BASE_CONFIG + """
jobs:
    -
        name: "test_job0"
        node: node0
        schedule: "interval 20s"
        actions:
            -
                name: "action0_0"
                command: "test_command0.0"
            -
                name: "action0_0"
                command: "test_command0.0"

        """
        test_config = yaml.load(test_config)
        expected_message = "Action name action0_0 on job test_job0 used twice"
        exception = assert_raises(ConfigError, valid_config, test_config)
        assert_in(expected_message, str(exception))

    def test_bad_requires(self):
        test_config = BASE_CONFIG + """
jobs:
    -
        name: "test_job0"
        node: node0
        schedule: "interval 20s"
        actions:
            -
                name: "action0_0"
                command: "test_command0.0"
            -
                name: "action0_1"
                command: "test_command0.1"

    -
        name: "test_job1"
        node: node0
        schedule: "interval 20s"
        actions:
            -
                name: "action1_0"
                command: "test_command1.0"
                requires: action0_0

        """
        test_config = yaml.load(test_config)
        expected_message = ('jobs.test_job1.action1_0 has a dependency '
                '"action0_0" that is not in the same job!')
        exception = assert_raises(ConfigError, valid_config, test_config)
        assert_in(expected_message, str(exception))


    def test_circular_dependency(self):
        test_config = BASE_CONFIG + """
jobs:
    -
        name: "test_job0"
        node: node0
        schedule: "interval 20s"
        actions:
            -
                name: "action0_0"
                command: "test_command0.0"
                requires: action0_1
            -
                name: "action0_1"
                command: "test_command0.1"
                requires: action0_0
        """
        test_config = yaml.load(test_config)
        expect = "Circular dependency in job.test_job0: action0_0 -> action0_1"
        exception = assert_raises(ConfigError, valid_config, test_config)
        assert_in(expect, exception)

    def test_config_cleanup_name_collision(self):
        test_config = BASE_CONFIG + """
jobs:
    -
        name: "test_job0"
        node: node0
        schedule: "interval 20s"
        actions:
            -
                name: "%s"
                command: "test_command0.0"

        """ % CLEANUP_ACTION_NAME
<<<<<<< HEAD
        expected_message = "config.Job.test_job0.actions.Action.cleanup.name"
        exception = assert_raises(ConfigError, load_config, test_config)
=======
        test_config = yaml.load(test_config)
        expected_message = "Bad action name at Action.cleanup: cleanup"
        exception = assert_raises(ConfigError, valid_config, test_config)
>>>>>>> 527a3b73
        assert_in(expected_message, str(exception))

    def test_config_cleanup_action_name(self):
        test_config = BASE_CONFIG + """
jobs:
    -
        name: "test_job0"
        node: node0
        schedule: "interval 20s"
        actions:
            -
                name: "action0_0"
                command: "test_command0.0"
        cleanup_action:
            name: "gerald"
            command: "test_command0.1"
        """
        test_config = yaml.load(test_config)
        expected_msg = "Cleanup actions cannot have custom names"
        exception = assert_raises(ConfigError, valid_config, test_config)
        assert_in(expected_msg, str(exception))

    def test_config_cleanup_requires(self):
        test_config = BASE_CONFIG + """
jobs:
    -
        name: "test_job0"
        node: node0
        schedule: "interval 20s"
        actions:
            -
                name: "action0_0"
                command: "test_command0.0"
        cleanup_action:
            command: "test_command0.1"
            requires: [action0_0]
        """
        test_config = yaml.load(test_config)
        expected_msg = "can not have requires"
        exception = assert_raises(ConfigError, valid_config, test_config)
        assert_in(expected_msg, str(exception))

    def test_job_in_services(self):
        test_config = BASE_CONFIG + """
services:
    -
        name: "test_job0"
        node: node0
        schedule: "interval 20s"
        actions:
            -
                name: "action0_0"
                command: "test_command0.0"
        cleanup_action:
            command: "test_command0.1"
"""
        test_config = yaml.load(test_config)
        expected_msg = "Service test_job0 is missing options:"
        exception = assert_raises(ConfigError, valid_config, test_config)
        assert_in(expected_msg, str(exception))

    def test_overlap_job_service_names(self):
        tron_config = dict(
            jobs=[
                dict(
                    name="sameName",
                    node="localhost",
                    schedule="interval 20s",
                    actions=[dict(name="someAction", command="something")]
                )
            ],
            services=[
                dict(
                    name="sameName",
                    node="localhost",
                    pid_file="file",
                    command="something",
                    monitor_interval=20
                )
            ]
        )
        expected_message = "Job and Service names must be unique sameName"
        exception = assert_raises(ConfigError, valid_config, tron_config)
        assert_in(expected_message, str(exception))

    def test_validate_job_no_actions(self):
        job_config = dict(
            name="job_name",
            node="localhost",
            schedule="constant",
            actions=[]
        )
        config_context = config_parse.ConfigContext('config', None, None)
        expected_msg = "Value at config.Job.job_name.actions is not a list with items"
        exception = assert_raises(ConfigError, valid_job, job_config, config_context)
        assert_in(expected_msg, str(exception))


class NodeConfigTestCase(TestCase):

    def test_validate_node_pool(self):
        config_node_pool = valid_node_pool(
            dict(name="theName", nodes=["node1", "node2"]))
        assert_equal(config_node_pool.name, "theName")
        assert_equal(len(config_node_pool.nodes), 2)

    def test_overlap_node_and_node_pools(self):
        tron_config = dict(
            nodes=[
                dict(name="sameName", hostname="localhost")
            ],
            node_pools=[
                dict(name="sameName", nodes=["sameNode"])
            ]
        )
        expected_msg = "Node and NodePool names must be unique sameName"
        exception = assert_raises(ConfigError, valid_config, tron_config)
        assert_in(expected_msg, str(exception))

    def test_invalid_node_name(self):
        test_config = BASE_CONFIG + dedent("""
            jobs:
                -
                    name: "test_job0"
                    node: "some_unknown_node"
                    schedule: "interval 20s"
                    actions:
                        -
                            name: "action0_0"
                            command: "test_command0.0"
            """)
        test_config = yaml.load(test_config)
        expected_msg = "some_unknown_node configured for ConfigJob test_job0"
        exception = assert_raises(ConfigError, valid_config, test_config)
        assert_in(expected_msg, str(exception))

    def test_invalid_nested_node_pools(self):
        test_config = dedent("""
            nodes:
                - name: node0
                  hostname: node0

            node_pools:
                - name: pool0
                  nodes: [node1]
                - name: pool1
                  nodes: [node0, pool0]
            jobs:
                - name: somejob
                  node: pool1
                  schedule: "interval 30s"
                  actions:
                    - name: first
                      command: "echo 1"
        """)
        test_config = yaml.load(test_config)
        expected_msg = "NodePool pool1 contains another NodePool pool0"
        exception = assert_raises(ConfigError, valid_config, test_config)
        assert_in(expected_msg, str(exception))

    def test_invalid_node_pool_config(self):
        test_config = dedent("""
            nodes:
                - name: node0
                  hostname: node0

            node_pools:
                - name: pool0
                  hostname: node1
                - name: pool1
                  nodes: [node0, pool0]
            jobs:
                - name: somejob
                  node: pool1
                  schedule: "interval 30s"
                  actions:
                    - name: first
                      command: "echo 1"
        """)
        test_config = yaml.load(test_config)
        expected_msg = "NodePool pool0 is missing options"
        exception = assert_raises(ConfigError, valid_config, test_config)
        assert_in(expected_msg, str(exception))

<<<<<<< HEAD
    def test_missing_original_config(self):
        assert_equal({}, _initialize_original_config('/test/bogusssss'))


class InitializeNamespacedUpdateTestCase(TestCase):

    def test_valid_unnamed_update(self):
        test_config = BASE_CONFIG + """
jobs:
    -
        name: "test_job0"
        node: node0
        schedule: "interval 20s"
        actions:
            -
                name: "action0_0"
                command: "test_command0.0"
        cleanup_action:
            command: "test_command0.1"
services:
    -
        name: "test_service0"
        node: node0
        command: "service_command0"
        count: 2
        pid_file: "/var/run/%(name)s-%(instance_number)s.pid"
        monitor_interval: 20
        """
        expected_result = ('MASTER',
            {'config_name': 'MASTER',
            'jobs': [{'node': 'node0',
                      'namespace': 'MASTER',
                      'schedule': 'interval 20s',
                      'name': 'test_job0',
                      'actions': [{'command': 'test_command0.0',
                                   'name': 'action0_0'}],
                      'cleanup_action': {'command': 'test_command0.1'}}],
            'node_pools': [{'nodes': ['node0',
                                      'node1'],
                            'name': 'NodePool'}],
            'ssh_options': {'identities': ['tests/test_id_rsa'],
                            'agent': True},
            'services': [{'node': 'node0',
                          'namespace': 'MASTER',
                          'count': 2,
                          'command': 'service_command0',
                          'name': 'test_service0',
                          'monitor_interval': 20,
                          'pid_file': '/var/run/%(name)s-%(instance_number)s.pid'}],
            'nodes': [{'hostname': 'node0',
                       'name': 'node0'},
                      {'hostname': 'node1',
                       'name': 'node1'}]})
        assert_equal(expected_result, _initialize_namespaced_update(test_config))

    def test_invalid_unnamed_update(self):
        test_config = BASE_CONFIG + """
foobar:
"""
        expected_message = "Unknown options in Tron : foobar"
        exception = assert_raises(ConfigError, _initialize_namespaced_update, test_config)
        assert_in(expected_message, str(exception))

    def test_valid_named_update(self):
        test_config = """
config_name: test_config
jobs:
    -
        name: "test_job0"
        node: node0
        schedule: "interval 20s"
        actions:
            -
                name: "action0_0"
                command: "test_command0.0"
        cleanup_action:
            command: "test_command0.1"
services:
    -
        name: "test_service0"
        node: node0
        command: "service_command0"
        count: 2
        pid_file: "/var/run/%(name)s-%(instance_number)s.pid"
        monitor_interval: 20
        """
        expected_result = ('test_config',
                           {'services': [{'node': 'node0',
                                          'namespace': 'test_config',
                                          'count': 2,
                                          'command': 'service_command0',
                                          'name': 'test_service0',
                                          'monitor_interval': 20,
                                          'pid_file': '/var/run/%(name)s-%(instance_number)s.pid'}],
                            'config_name': 'test_config',
                            'jobs': [{'node': 'node0',
                                      'namespace': 'test_config',
                                      'schedule': 'interval 20s',
                                      'name': 'test_job0',
                                      'actions': [{'command': 'test_command0.0',
                                                   'name': 'action0_0'}],
                                      'cleanup_action': {'command': 'test_command0.1'}}]})
        assert_equal(expected_result, _initialize_namespaced_update(test_config))
=======
>>>>>>> 527a3b73

    def test_invalid_named_update(self):
        test_config = """
config_name: "foo"
bozray:
        """
        test_config = yaml.load(test_config)
        expected_message = "Unknown keys in NamedConfigFragment : bozray"
        exception = assert_raises(ConfigError, validate_fragment, 'foo', test_config)
        assert_in(expected_message, str(exception))


class CollateJobsAndServicesTestCase(TestCase):

    def test_valid_job_collation(self):
        test_config = BASE_CONFIG + """
jobs:
    -
        name: "test_job0"
        node: node0
        schedule: "interval 20s"
        actions:
            -
                name: "action0_0"
                command: "test_command0.0"
        cleanup_action:
            command: "test_command0.1"
services:
    -
        name: "test_service0"
        node: node0
        command: "service_command0"
        count: 2
        pid_file: "/var/run/%(name)s-%(instance_number)s.pid"
        monitor_interval: 20
        """
        expected_collated_jobs = {'MASTER_test_job0':
                ConfigJob(name='test_job0',
                          namespace='MASTER',
                          node='node0',
                          schedule=ConfigIntervalScheduler(timedelta=datetime.timedelta(0, 20)),
                          actions=FrozenDict({'action0_0':
<<<<<<< HEAD
                                  ConfigAction(name='action0_0',
                                               command='test_command0.0',
                                               requires=(),
                                               node=None)}),
=======
                                              ConfigAction(name='action0_0',
                                                           command='test_command0.0',
                                                           requires=(),
                                                           node=None)}),
>>>>>>> 527a3b73
                          queueing=True,
                          run_limit=50,
                          all_nodes=False,
                          cleanup_action=ConfigCleanupAction(command='test_command0.1',
                                 requires=(),
                                 name='cleanup',
                                 node=None),
                          enabled=True,
                          allow_overlap=False)
                }

        expected_collated_services = {'MASTER_test_service0':
                ConfigService(name='test_service0',
                              namespace='MASTER',
                              node='node0',
                              pid_file='/var/run/%(name)s-%(instance_number)s.pid',
                              command='service_command0',
                              monitor_interval=20,
                              restart_interval=None,
                              count=2)
                }

        config_mapping = {MASTER_NAMESPACE: valid_config(yaml.load(test_config))}
        config_container = ConfigContainer(config_mapping)
        jobs, services = collate_jobs_and_services(config_container)
        assert_equal(expected_collated_jobs, jobs)
        assert_equal(expected_collated_services, services)

    def test_invalid_job_collation(self):
<<<<<<< HEAD
        jobs = FrozenDict({'test_collision0': ConfigJob(
            name='test_collision0',
            node='node0',
            namespace='MASTER',
            schedule=ConfigIntervalScheduler(
                timedelta=datetime.timedelta(0, 20)),
            actions=FrozenDict({'action0_0': ConfigAction(name='action0_0',
                command='test_command0.0',
                requires=(),
                node=None)}),
=======
        jobs = FrozenDict({'test_collision0': ConfigJob(name='test_collision0',
            node='node0',
            schedule=ConfigIntervalScheduler(timedelta=datetime.timedelta(0,
                                                                          20)),
            actions=FrozenDict({'action0_0': ConfigAction(name='action0_0',
                                                          command='test_command0.0',
                                                          requires=(),
                                                          node=None)}),
>>>>>>> 527a3b73
            queueing=True,
            run_limit=50,
            all_nodes=False,
            cleanup_action=ConfigCleanupAction(command='test_command0.1',
<<<<<<< HEAD
                requires=(),
                name='cleanup',
                node=None),
=======
                                               requires=(),
                                               name='cleanup',
                                               node=None),
>>>>>>> 527a3b73
            enabled=True,
            allow_overlap=False)})

        services = FrozenDict({'test_collision0': ConfigService(name='test_collision0',
<<<<<<< HEAD
            namespace='MASTER',
            node='node0',
            pid_file='/var/run/%(name)s-%(instance_number)s.pid',
            command='service_command0',
            monitor_interval=20,
            restart_interval=None,
            count=2)})
=======
                        node='node0',
                        pid_file='/var/run/%(name)s-%(instance_number)s.pid',
                        command='service_command0',
                        monitor_interval=20,
                        restart_interval=None,
                        count=2)})
>>>>>>> 527a3b73
        fake_config = mock.Mock()
        setattr(fake_config, 'jobs', jobs)
        setattr(fake_config, 'services', services)
        expected_message = "Collision found for identifier 'MASTER_test_collision0'"
        exception = assert_raises(ConfigError, collate_jobs_and_services, {'MASTER': fake_config})
        assert_in(expected_message, str(exception))


StubConfigObject = schema.config_object_factory(
    'StubConfigObject',
    ['req1', 'req2'],
    ['opt1', 'opt2']
)

class StubValidator(config_parse.Validator):
    config_class = StubConfigObject

class ValidatorTestCase(TestCase):

    @setup
    def setup_validator(self):
        self.validator = StubValidator()

    def test_validate_with_none(self):
        expected_msg = "A StubObject is required"
        exception = assert_raises(ConfigError, self.validator.validate, None)
        assert_in(expected_msg, str(exception))

    def test_validate_optional_with_none(self):
        self.validator.optional = True
        assert_equal(self.validator.validate(None), None)


class ValidOutputStreamDirTestCase(TestCase):

    @setup
    def setup_dir(self):
        self.dir = tempfile.mkdtemp()

    @teardown
    def teardown_dir(self):
        shutil.rmtree(self.dir)

    def test_valid_dir(self):
        assert_equal(self.dir, valid_output_stream_dir(self.dir, None))

    def test_missing_dir(self):
        exception = assert_raises(ConfigError, valid_output_stream_dir, 'bogus-dir', None)
        assert_in("is not a directory", str(exception))

    def test_no_ro_dir(self):
        os.chmod(self.dir, stat.S_IRUSR)
        exception = assert_raises(ConfigError, valid_output_stream_dir, self.dir, None)
        assert_in("is not writable", str(exception))


class ValidatorIdentifierTestCase(TestCase):

    def test_valid_identifier_too_long(self):
        assert_raises(ConfigError, valid_identifier, 'a' * 256, mock.Mock())

    def test_valid_identifier(self):
        name = 'avalidname'
        assert_equal(name, valid_identifier(name, mock.Mock()))

    def test_valid_identifier_invalid_character(self):
        for name in ['invalid space', '*name', '1numberstarted', 123, '']:
            assert_raises(ConfigError, valid_identifier, name, mock.Mock())


class BuildFormatStringValidatorTestCase(TestCase):

    @setup
    def setup_keys(self):
        self.keys = ['one', 'seven', 'stars']
        self.validator = build_format_string_validator(self.keys)

    def test_validator_passes(self):
        template = "The %(one)s thing I %(seven)s is %(stars)s"
        assert self.validator(template, NullConfigContext)

    def test_validator_error(self):
        template = "The %(one)s thing I %(seven)s is %(unknown)s"
        assert_raises(ConfigError, self.validator, template, NullConfigContext)


class ConfigContainerTestCase(TestCase):

    @setup
    def setup_container(self):
        other_config = yaml.load(NamedConfigTestCase.config)
        self.config_mapping = {
            MASTER_NAMESPACE: valid_config(yaml.load(BASE_CONFIG)),
            'other': validate_fragment('other', other_config)}
        self.container = config_parse.ConfigContainer(self.config_mapping)

    @mock.patch('tron.config.config_parse.ConfigContainer.validate', autospec=True)
    @mock.patch('tron.config.config_parse.validate_fragment', autospec=True)
    def test_create(self, mock_validate_fragment, mock_validate):
        config_mapping = {
            MASTER_NAMESPACE: yaml.load(BASE_CONFIG),
            'other': yaml.load(NamedConfigTestCase.config)}

        def validate_frag(name, config):
            return name, config
        mock_validate_fragment.side_effect = validate_frag
        container = config_parse.ConfigContainer.create(config_mapping)
        expected = [mock.call(k, v) for k, v in config_mapping.iteritems()]
        assert_equal(mock_validate_fragment.mock_calls, expected)
        mock_validate.assert_called_with(container)
        assert container.configs

    def test_create_missing_master(self):
        config_mapping = {'other': mock.Mock()}
        assert_raises(ConfigError,
            config_parse.ConfigContainer.create, config_mapping)

    @mock.patch('tron.config.config_parse.collate_jobs_and_services', autospec=True)
    def test_validate(self, mock_collate):
        self.container.validate()
        mock_collate.assert_called_with(self.container)

    def test_validate_unknown_nodes(self):
        service = {
            'name': 'some_name',
            'node': 'unknown_node',
            'command': 'do things',
            'pid_file': '/tmp',
            'monitor_interval': 30
        }
        config = {'services': [service]}
        self.container.add('third', config)
        assert_raises(ConfigError, self.container.validate)

    @mock.patch('tron.config.config_parse.validate_fragment', autospec=True)
    def test_add(self, mock_validate_fragment):
        name, content = 'name', mock.Mock()
        self.container.add(name, content)
        assert_equal(self.container.configs[name],
            mock_validate_fragment.return_value)
        mock_validate_fragment.assert_called_with(name, content)

    def test_get_node_names(self):
        node_names = self.container.get_node_names()
        expected = set(['node0', 'node1', 'NodePool'])
        assert_equal(node_names, expected)


if __name__ == '__main__':
    run()<|MERGE_RESOLUTION|>--- conflicted
+++ resolved
@@ -507,12 +507,8 @@
                     allow_overlap=False),
                 'test_job4': ConfigJob(
                     name='test_job4',
-<<<<<<< HEAD
                     namespace='test_namespace',
-                    node='nodePool',
-=======
                     node='NodePool',
->>>>>>> 527a3b73
                     schedule=ConfigGrocScheduler(
                         ordinals=None,
                         weekdays=None,
@@ -535,13 +531,9 @@
                 }),
                 services=FrozenDict({
                     'service0': ConfigService(
+                        namespace='test_namespace',
                         name='service0',
-<<<<<<< HEAD
-                        namespace='test_namespace',
-                        node='nodePool',
-=======
                         node='NodePool',
->>>>>>> 527a3b73
                         pid_file='/var/run/%(name)s-%(instance_number)s.pid',
                         command='service_command0',
                         monitor_interval=20,
@@ -589,14 +581,9 @@
         schedule: "interval 20s"
         actions:
         """
-<<<<<<< HEAD
+        test_config = yaml.load(test_config)
         expected_message = "Value at config.Job.test_job0.actions"
-        exception = assert_raises(ConfigError, load_config, test_config)
-=======
-        test_config = yaml.load(test_config)
-        expected_message = "Value at Job.test_job0 is not a list with items"
         exception = assert_raises(ConfigError, valid_config, test_config)
->>>>>>> 527a3b73
         assert_in(expected_message, str(exception))
 
     def test_dupe_names(self):
@@ -688,14 +675,9 @@
                 command: "test_command0.0"
 
         """ % CLEANUP_ACTION_NAME
-<<<<<<< HEAD
+        test_config = yaml.load(test_config)
         expected_message = "config.Job.test_job0.actions.Action.cleanup.name"
-        exception = assert_raises(ConfigError, load_config, test_config)
-=======
-        test_config = yaml.load(test_config)
-        expected_message = "Bad action name at Action.cleanup: cleanup"
         exception = assert_raises(ConfigError, valid_config, test_config)
->>>>>>> 527a3b73
         assert_in(expected_message, str(exception))
 
     def test_config_cleanup_action_name(self):
@@ -880,113 +862,6 @@
         exception = assert_raises(ConfigError, valid_config, test_config)
         assert_in(expected_msg, str(exception))
 
-<<<<<<< HEAD
-    def test_missing_original_config(self):
-        assert_equal({}, _initialize_original_config('/test/bogusssss'))
-
-
-class InitializeNamespacedUpdateTestCase(TestCase):
-
-    def test_valid_unnamed_update(self):
-        test_config = BASE_CONFIG + """
-jobs:
-    -
-        name: "test_job0"
-        node: node0
-        schedule: "interval 20s"
-        actions:
-            -
-                name: "action0_0"
-                command: "test_command0.0"
-        cleanup_action:
-            command: "test_command0.1"
-services:
-    -
-        name: "test_service0"
-        node: node0
-        command: "service_command0"
-        count: 2
-        pid_file: "/var/run/%(name)s-%(instance_number)s.pid"
-        monitor_interval: 20
-        """
-        expected_result = ('MASTER',
-            {'config_name': 'MASTER',
-            'jobs': [{'node': 'node0',
-                      'namespace': 'MASTER',
-                      'schedule': 'interval 20s',
-                      'name': 'test_job0',
-                      'actions': [{'command': 'test_command0.0',
-                                   'name': 'action0_0'}],
-                      'cleanup_action': {'command': 'test_command0.1'}}],
-            'node_pools': [{'nodes': ['node0',
-                                      'node1'],
-                            'name': 'NodePool'}],
-            'ssh_options': {'identities': ['tests/test_id_rsa'],
-                            'agent': True},
-            'services': [{'node': 'node0',
-                          'namespace': 'MASTER',
-                          'count': 2,
-                          'command': 'service_command0',
-                          'name': 'test_service0',
-                          'monitor_interval': 20,
-                          'pid_file': '/var/run/%(name)s-%(instance_number)s.pid'}],
-            'nodes': [{'hostname': 'node0',
-                       'name': 'node0'},
-                      {'hostname': 'node1',
-                       'name': 'node1'}]})
-        assert_equal(expected_result, _initialize_namespaced_update(test_config))
-
-    def test_invalid_unnamed_update(self):
-        test_config = BASE_CONFIG + """
-foobar:
-"""
-        expected_message = "Unknown options in Tron : foobar"
-        exception = assert_raises(ConfigError, _initialize_namespaced_update, test_config)
-        assert_in(expected_message, str(exception))
-
-    def test_valid_named_update(self):
-        test_config = """
-config_name: test_config
-jobs:
-    -
-        name: "test_job0"
-        node: node0
-        schedule: "interval 20s"
-        actions:
-            -
-                name: "action0_0"
-                command: "test_command0.0"
-        cleanup_action:
-            command: "test_command0.1"
-services:
-    -
-        name: "test_service0"
-        node: node0
-        command: "service_command0"
-        count: 2
-        pid_file: "/var/run/%(name)s-%(instance_number)s.pid"
-        monitor_interval: 20
-        """
-        expected_result = ('test_config',
-                           {'services': [{'node': 'node0',
-                                          'namespace': 'test_config',
-                                          'count': 2,
-                                          'command': 'service_command0',
-                                          'name': 'test_service0',
-                                          'monitor_interval': 20,
-                                          'pid_file': '/var/run/%(name)s-%(instance_number)s.pid'}],
-                            'config_name': 'test_config',
-                            'jobs': [{'node': 'node0',
-                                      'namespace': 'test_config',
-                                      'schedule': 'interval 20s',
-                                      'name': 'test_job0',
-                                      'actions': [{'command': 'test_command0.0',
-                                                   'name': 'action0_0'}],
-                                      'cleanup_action': {'command': 'test_command0.1'}}]})
-        assert_equal(expected_result, _initialize_namespaced_update(test_config))
-=======
->>>>>>> 527a3b73
-
     def test_invalid_named_update(self):
         test_config = """
 config_name: "foo"
@@ -1028,17 +903,10 @@
                           node='node0',
                           schedule=ConfigIntervalScheduler(timedelta=datetime.timedelta(0, 20)),
                           actions=FrozenDict({'action0_0':
-<<<<<<< HEAD
                                   ConfigAction(name='action0_0',
                                                command='test_command0.0',
                                                requires=(),
                                                node=None)}),
-=======
-                                              ConfigAction(name='action0_0',
-                                                           command='test_command0.0',
-                                                           requires=(),
-                                                           node=None)}),
->>>>>>> 527a3b73
                           queueing=True,
                           run_limit=50,
                           all_nodes=False,
@@ -1068,7 +936,6 @@
         assert_equal(expected_collated_services, services)
 
     def test_invalid_job_collation(self):
-<<<<<<< HEAD
         jobs = FrozenDict({'test_collision0': ConfigJob(
             name='test_collision0',
             node='node0',
@@ -1079,34 +946,17 @@
                 command='test_command0.0',
                 requires=(),
                 node=None)}),
-=======
-        jobs = FrozenDict({'test_collision0': ConfigJob(name='test_collision0',
-            node='node0',
-            schedule=ConfigIntervalScheduler(timedelta=datetime.timedelta(0,
-                                                                          20)),
-            actions=FrozenDict({'action0_0': ConfigAction(name='action0_0',
-                                                          command='test_command0.0',
-                                                          requires=(),
-                                                          node=None)}),
->>>>>>> 527a3b73
             queueing=True,
             run_limit=50,
             all_nodes=False,
             cleanup_action=ConfigCleanupAction(command='test_command0.1',
-<<<<<<< HEAD
                 requires=(),
                 name='cleanup',
                 node=None),
-=======
-                                               requires=(),
-                                               name='cleanup',
-                                               node=None),
->>>>>>> 527a3b73
             enabled=True,
             allow_overlap=False)})
 
         services = FrozenDict({'test_collision0': ConfigService(name='test_collision0',
-<<<<<<< HEAD
             namespace='MASTER',
             node='node0',
             pid_file='/var/run/%(name)s-%(instance_number)s.pid',
@@ -1114,14 +964,6 @@
             monitor_interval=20,
             restart_interval=None,
             count=2)})
-=======
-                        node='node0',
-                        pid_file='/var/run/%(name)s-%(instance_number)s.pid',
-                        command='service_command0',
-                        monitor_interval=20,
-                        restart_interval=None,
-                        count=2)})
->>>>>>> 527a3b73
         fake_config = mock.Mock()
         setattr(fake_config, 'jobs', jobs)
         setattr(fake_config, 'services', services)
@@ -1252,7 +1094,7 @@
             'pid_file': '/tmp',
             'monitor_interval': 30
         }
-        config = {'services': [service]}
+        config = {'services': [service], 'config_name': 'third'}
         self.container.add('third', config)
         assert_raises(ConfigError, self.container.validate)
 
