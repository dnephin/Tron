--- conflicted
+++ resolved
@@ -1,8 +1,5 @@
 import datetime
-<<<<<<< HEAD
-=======
 import os
->>>>>>> ffdb56eb
 import shutil
 import StringIO
 import stat
@@ -152,12 +149,8 @@
     def test_attributes(self):
         test_config = load_config(StringIO.StringIO(self.config))
         expected = TronConfig(
-<<<<<<< HEAD
-            working_dir='/tmp',
-=======
             working_dir=None,
             output_stream_dir='/tmp',
->>>>>>> ffdb56eb
             command_context=FrozenDict(**{
                 'python': '/usr/bin/python',
                 'batch_dir': '/tron/batch/test/foo'
@@ -310,10 +303,6 @@
 
         # we could just do a big assert_equal here, but it would be hella hard
         # to debug failures that way.
-<<<<<<< HEAD
-        assert_equal(test_config.working_dir, expected.working_dir)
-=======
->>>>>>> ffdb56eb
         assert_equal(test_config.command_context, expected.command_context)
         assert_equal(test_config.ssh_options, expected.ssh_options)
         assert_equal(test_config.notification_options, expected.notification_options)
