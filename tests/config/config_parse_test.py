import datetime
import os
import shutil
import stat
import tempfile
from textwrap import dedent
import textwrap

import mock
import pytz

from testify import assert_equal, assert_in
from testify import run, setup, teardown, TestCase
import yaml
from tron.config import config_parse, schema, manager, config_utils, schedule_parse
from tron.config.config_parse import valid_config, valid_cleanup_action_name
from tron.config.config_parse import valid_output_stream_dir
from tron.config.config_parse import valid_node_pool
from tron.config.config_parse import validate_fragment
from tron.config.config_utils import NullConfigContext
from tron.config.config_parse import build_format_string_validator
from tron.config.config_parse import CLEANUP_ACTION_NAME
from tron.config.config_parse import valid_job
from tron.config import ConfigError
from tron.config.schedule_parse import ConfigConstantScheduler
from tron.config.schedule_parse import ConfigIntervalScheduler
from tron.config.schema import MASTER_NAMESPACE
from tests.assertions import assert_raises
from tron.utils.dicts import FrozenDict


BASE_CONFIG = """
ssh_options:
    agent: false
    identities:
        - tests/test_id_rsa

nodes:
    - name: node0
      hostname: 'node0'
    - name: node1
      hostname: 'node1'

node_pools:
    - name: NodePool
      nodes: [node0, node1]
"""


def valid_config_from_yaml(config_content):
    return valid_config(manager.from_string(config_content))


class ConfigTestCase(TestCase):
    BASE_CONFIG = """
output_stream_dir: "/tmp"

time_zone: "EST"

ssh_options:
    agent: false
    identities:
        - tests/test_id_rsa

nodes:
    -   name: node0
        hostname: 'node0'
    -   name: node1
        hostname: 'node1'
node_pools:
    -   name: nodePool
        nodes: [node0, node1]
    """

    config = BASE_CONFIG + """

command_context:
    batch_dir: /tron/batch/test/foo
    python: /usr/bin/python

jobs:
    -
        name: "test_job0"
        node: node0
        schedule: "interval 20s"
        actions:
            -
                name: "action0_0"
                command: "test_command0.0"
        cleanup_action:
            command: "test_command0.1"

    -
        name: "test_job1"
        node: node0
        schedule: "daily 00:30:00 MWF"
        allow_overlap: True
        actions:
            -
                name: "action1_0"
                command: "test_command1.0"
            -
                name: "action1_1"
                command: "test_command1.1"
                requires: [action1_0]

    -
        name: "test_job2"
        node: node1
        schedule: "daily 16:30:00"
        actions:
            -
                name: "action2_0"
                command: "test_command2.0"

    -
        name: "test_job3"
        node: node1
        schedule: "constant"
        actions:
            -
                name: "action3_0"
                command: "test_command3.0"
            -
                name: "action3_1"
                command: "test_command3.1"
            -
                name: "action3_2"
                node: node0
                command: "test_command3.2"
                requires: [action3_0, action3_1]

    -
        name: "test_job4"
        node: nodePool
        all_nodes: True
        schedule: "daily"
        enabled: False
        actions:
            -
                name: "action4_0"
                command: "test_command4.0"

services:
    -
        name: "service0"
        node: nodePool
        command: "service_command0"
        count: 2
        pid_file: "/var/run/%(name)s-%(instance_number)s.pid"
        monitor_interval: 20
"""

    def test_attributes(self):
        expected = schema.TronConfig(
            action_runner=FrozenDict(),
            output_stream_dir='/tmp',
            command_context=FrozenDict({
                'python': '/usr/bin/python',
                'batch_dir': '/tron/batch/test/foo'
            }),
            ssh_options=schema.ConfigSSHOptions(
                agent=False,
                identities=('tests/test_id_rsa',),
                known_hosts_file=None,
            ),
            notification_options=None,
            time_zone=pytz.timezone("EST"),
            state_persistence=config_parse.DEFAULT_STATE_PERSISTENCE,
            nodes=FrozenDict({
                'node0': schema.ConfigNode(name='node0',
                    username=os.environ['USER'], hostname='node0'),
                'node1': schema.ConfigNode(name='node1',
                    username=os.environ['USER'], hostname='node1')
            }),
            node_pools=FrozenDict({
                'nodePool': schema.ConfigNodePool(nodes=('node0', 'node1'),
                                                name='nodePool')
            }),
            jobs=FrozenDict({
                'MASTER.test_job0': schema.ConfigJob(
                    name='MASTER.test_job0',
                    namespace='MASTER',
                    node='node0',
                    schedule=ConfigIntervalScheduler(
                        timedelta=datetime.timedelta(0, 20), jitter=None),
                    actions=FrozenDict({
                        'action0_0': schema.ConfigAction(
                            name='action0_0',
                            command='test_command0.0',
                            requires=(),
                            node=None)
                    }),
                    queueing=True,
                    run_limit=50,
                    all_nodes=False,
                    cleanup_action=schema.ConfigCleanupAction(
                        name='cleanup',
                        command='test_command0.1',
                        node=None),
                    enabled=True,
<<<<<<< HEAD
                    description=None,
=======
                    max_runtime=None,
>>>>>>> 0d2b5fd3
                    allow_overlap=False),
                'MASTER.test_job1': schema.ConfigJob(
                    name='MASTER.test_job1',
                    namespace='MASTER',
                    node='node0',
                    enabled=True,
                    schedule=schedule_parse.ConfigDailyScheduler(
                        days=set([1, 3, 5]),
                        hour=0, minute=30, second=0,
                        original="00:30:00 MWF",
                        jitter=None,
                    ),
                    actions=FrozenDict({
                        'action1_1': schema.ConfigAction(
                            name='action1_1',
                            command='test_command1.1',
                            requires=('action1_0',),
                            node=None),
                        'action1_0': schema.ConfigAction(
                            name='action1_0',
                            command='test_command1.0',
                            requires=(),
                            node=None)
                    }),
                    queueing=True,
                    run_limit=50,
                    all_nodes=False,
                    cleanup_action=None,
<<<<<<< HEAD
                    description=None,
=======
                    max_runtime=None,
>>>>>>> 0d2b5fd3
                    allow_overlap=True),
                'MASTER.test_job2': schema.ConfigJob(
                    name='MASTER.test_job2',
                    namespace='MASTER',
                    node='node1',
                    enabled=True,
                    schedule=schedule_parse.ConfigDailyScheduler(
                        days=set(),
                        hour=16, minute=30, second=0,
                        original="16:30:00 ",
                        jitter=None,
                    ),
                    actions=FrozenDict({
                        'action2_0': schema.ConfigAction(
                            name='action2_0',
                            command='test_command2.0',
                            requires=(),
                            node=None)
                    }),
                    queueing=True,
                    run_limit=50,
                    all_nodes=False,
                    cleanup_action=None,
<<<<<<< HEAD
                    description=None,
=======
                    max_runtime=None,
>>>>>>> 0d2b5fd3
                    allow_overlap=False),
                'MASTER.test_job3': schema.ConfigJob(
                    name='MASTER.test_job3',
                    namespace='MASTER',
                    node='node1',
                    schedule=ConfigConstantScheduler(),
                    enabled=True,
                    actions=FrozenDict({
                        'action3_1': schema.ConfigAction(
                            name='action3_1',
                            command='test_command3.1',
                            requires=(),
                            node=None),
                        'action3_0': schema.ConfigAction(
                            name='action3_0',
                            command='test_command3.0',
                            requires=(),
                            node=None),
                        'action3_2': schema.ConfigAction(
                            name='action3_2',
                            command='test_command3.2',
                            requires=('action3_0', 'action3_1'),
                            node='node0')
                    }),
                    queueing=True,
                    run_limit=50,
                    all_nodes=False,
                    cleanup_action=None,
<<<<<<< HEAD
                    description=None,
=======
                    max_runtime=None,
>>>>>>> 0d2b5fd3
                    allow_overlap=False),
                'MASTER.test_job4': schema.ConfigJob(
                    name='MASTER.test_job4',
                    namespace='MASTER',
                    node='nodePool',
                    schedule=schedule_parse.ConfigDailyScheduler(
                        days=set(),
                        hour=0, minute=0, second=0,
                        original='00:00:00 ',
                        jitter=None,
                    ),
                    actions=FrozenDict({
                        'action4_0': schema.ConfigAction(
                            name='action4_0',
                            command='test_command4.0',
                            requires=(),
                            node=None)}),
                    queueing=True,
                    run_limit=50,
                    all_nodes=True,
                    cleanup_action=None,
                    enabled=False,
<<<<<<< HEAD
                    description=None,
=======
                    max_runtime=None,
>>>>>>> 0d2b5fd3
                    allow_overlap=False)
                }),
                services=FrozenDict({
                    'MASTER.service0': schema.ConfigService(
                        name='MASTER.service0',
                        namespace='MASTER',
                        node='nodePool',
                        pid_file='/var/run/%(name)s-%(instance_number)s.pid',
                        command='service_command0',
                        monitor_interval=20,
                        restart_interval=None,
                        description=None,
                        count=2)
                }
            )
        )

        test_config = valid_config_from_yaml(self.config)
        assert_equal(test_config.command_context, expected.command_context)
        assert_equal(test_config.ssh_options, expected.ssh_options)
        assert_equal(test_config.notification_options, expected.notification_options)
        assert_equal(test_config.time_zone, expected.time_zone)
        assert_equal(test_config.nodes, expected.nodes)
        assert_equal(test_config.node_pools, expected.node_pools)
        assert_equal(test_config.jobs['MASTER.test_job0'], expected.jobs['MASTER.test_job0'])
        assert_equal(test_config.jobs['MASTER.test_job1'], expected.jobs['MASTER.test_job1'])
        assert_equal(test_config.jobs['MASTER.test_job2'], expected.jobs['MASTER.test_job2'])
        assert_equal(test_config.jobs['MASTER.test_job3'], expected.jobs['MASTER.test_job3'])
        assert_equal(test_config.jobs['MASTER.test_job4'], expected.jobs['MASTER.test_job4'])
        assert_equal(test_config.jobs, expected.jobs)
        assert_equal(test_config.services, expected.services)
        assert_equal(test_config, expected)
        assert_equal(test_config.jobs['MASTER.test_job4'].enabled, False)

    def test_empty_node_test(self):
        valid_config_from_yaml("""nodes:""")


class NamedConfigTestCase(TestCase):
    config = """
jobs:
    -
        name: "test_job0"
        node: node0
        schedule: "interval 20s"
        actions:
            -
                name: "action0_0"
                command: "test_command0.0"
        cleanup_action:
            command: "test_command0.1"

    -
        name: "test_job1"
        node: node0
        schedule: "daily 00:30:00 MWF"
        allow_overlap: True
        actions:
            -
                name: "action1_0"
                command: "test_command1.0 %(some_var)s"
            -
                name: "action1_1"
                command: "test_command1.1"
                requires: [action1_0]

    -
        name: "test_job2"
        node: node1
        schedule: "daily 16:30:00"
        actions:
            -
                name: "action2_0"
                command: "test_command2.0"

    -
        name: "test_job3"
        node: node1
        schedule: "constant"
        actions:
            -
                name: "action3_0"
                command: "test_command3.0"
            -
                name: "action3_1"
                command: "test_command3.1"
            -
                name: "action3_2"
                node: node0
                command: "test_command3.2"
                requires: [action3_0, action3_1]

    -
        name: "test_job4"
        node: NodePool
        all_nodes: True
        schedule: "daily"
        enabled: False
        actions:
            -
                name: "action4_0"
                command: "test_command4.0"

services:
    -
        name: "service0"
        node: NodePool
        command: "service_command0"
        count: 2
        pid_file: "/var/run/%(name)s-%(instance_number)s.pid"
        monitor_interval: 20
"""

    def test_attributes(self):
        expected = schema.NamedTronConfig(
            jobs=FrozenDict({
                'test_job0': schema.ConfigJob(
                    name='test_job0',
                    namespace='test_namespace',
                    node='node0',
                    schedule=ConfigIntervalScheduler(
                        timedelta=datetime.timedelta(0, 20),
                        jitter=None,
                    ),
                    actions=FrozenDict({
                        'action0_0': schema.ConfigAction(
                            name='action0_0',
                            command='test_command0.0',
                            requires=(),
                            node=None)
                    }),
                    queueing=True,
                    run_limit=50,
                    all_nodes=False,
                    cleanup_action=schema.ConfigCleanupAction(
                        name='cleanup',
                        command='test_command0.1',
                        node=None),
                    enabled=True,
<<<<<<< HEAD
                    description=None,
=======
                    max_runtime=None,
>>>>>>> 0d2b5fd3
                    allow_overlap=False),
                'test_job1': schema.ConfigJob(
                    name='test_job1',
                    namespace='test_namespace',
                    node='node0',
                    enabled=True,
                    schedule=schedule_parse.ConfigDailyScheduler(
                        days=set([1, 3, 5]),
                        hour=0,
                        minute=30,
                        second=0,
                        original="00:30:00 MWF",
                        jitter=None,
                    ),
                    actions=FrozenDict({
                        'action1_1': schema.ConfigAction(
                            name='action1_1',
                            command='test_command1.1',
                            requires=('action1_0',),
                            node=None),
                        'action1_0': schema.ConfigAction(
                            name='action1_0',
                            command='test_command1.0 %(some_var)s',
                            requires=(),
                            node=None)
                    }),
                    queueing=True,
                    run_limit=50,
                    all_nodes=False,
                    cleanup_action=None,
<<<<<<< HEAD
                    description=None,
=======
                    max_runtime=None,
>>>>>>> 0d2b5fd3
                    allow_overlap=True),
                'test_job2': schema.ConfigJob(
                    name='test_job2',
                    namespace='test_namespace',
                    node='node1',
                    enabled=True,
                    schedule=schedule_parse.ConfigDailyScheduler(
                        days=set(),
                        hour=16,
                        minute=30,
                        second=0,
                        original="16:30:00 ",
                        jitter=None,
                    ),
                    actions=FrozenDict({
                        'action2_0': schema.ConfigAction(
                            name='action2_0',
                            command='test_command2.0',
                            requires=(),
                            node=None)
                    }),
                    queueing=True,
                    run_limit=50,
                    all_nodes=False,
                    description=None,
                    cleanup_action=None,
                    max_runtime=None,
                    allow_overlap=False),
                'test_job3': schema.ConfigJob(
                    name='test_job3',
                    namespace='test_namespace',
                    node='node1',
                    schedule=ConfigConstantScheduler(),
                    enabled=True,
                    actions=FrozenDict({
                        'action3_1': schema.ConfigAction(
                            name='action3_1',
                            command='test_command3.1',
                            requires=(),
                            node=None),
                        'action3_0': schema.ConfigAction(
                            name='action3_0',
                            command='test_command3.0',
                            requires=(),
                            node=None),
                        'action3_2': schema.ConfigAction(
                            name='action3_2',
                            command='test_command3.2',
                            requires=('action3_0', 'action3_1'),
                            node='node0')
                    }),
                    queueing=True,
                    run_limit=50,
                    all_nodes=False,
                    cleanup_action=None,
<<<<<<< HEAD
                    description=None,
=======
                    max_runtime=None,
>>>>>>> 0d2b5fd3
                    allow_overlap=False),
                'test_job4': schema.ConfigJob(
                    name='test_job4',
                    namespace='test_namespace',
                    node='NodePool',
                    schedule=schedule_parse.ConfigDailyScheduler(
                        days=set(),
                        hour=0, minute=0, second=0,
                        original="00:00:00 ",
                        jitter=None,
                    ),
                    actions=FrozenDict({
                        'action4_0': schema.ConfigAction(
                            name='action4_0',
                            command='test_command4.0',
                            requires=(),
                            node=None)}),
                    queueing=True,
                    run_limit=50,
                    all_nodes=True,
                    cleanup_action=None,
                    enabled=False,
<<<<<<< HEAD
                    description=None,
=======
                    max_runtime=None,
>>>>>>> 0d2b5fd3
                    allow_overlap=False)
                }),
                services=FrozenDict({
                    'service0': schema.ConfigService(
                        namespace='test_namespace',
                        name='service0',
                        node='NodePool',
                        pid_file='/var/run/%(name)s-%(instance_number)s.pid',
                        command='service_command0',
                        monitor_interval=20,
                        restart_interval=None,
                        description=None,
                        count=2)
                }
            )
        )

        test_config = validate_fragment('test_namespace', yaml.load(self.config))
        assert_equal(test_config.jobs['test_job0'], expected.jobs['test_job0'])
        assert_equal(test_config.jobs['test_job1'], expected.jobs['test_job1'])
        assert_equal(test_config.jobs['test_job2'], expected.jobs['test_job2'])
        assert_equal(test_config.jobs['test_job3'], expected.jobs['test_job3'])
        assert_equal(test_config.jobs['test_job4'], expected.jobs['test_job4'])
        assert_equal(test_config.jobs, expected.jobs)
        assert_equal(test_config.services, expected.services)
        assert_equal(test_config, expected)
        assert_equal(test_config.jobs['test_job4'].enabled, False)


class JobConfigTestCase(TestCase):

    def test_no_actions(self):
        test_config = BASE_CONFIG + """
jobs:
    -
        name: "test_job0"
        node: node0
        schedule: "interval 20s"
        """
        expected_message = "Job test_job0 is missing options: actions"
        exception = assert_raises(ConfigError, valid_config_from_yaml, test_config)
        assert_in(expected_message, str(exception))

    def test_empty_actions(self):
        test_config = BASE_CONFIG + """
jobs:
    -
        name: "test_job0"
        node: node0
        schedule: "interval 20s"
        actions:
        """
        expected_message = "Value at config.jobs.Job.test_job0.actions"
        exception = assert_raises(ConfigError, valid_config_from_yaml, test_config)
        assert_in(expected_message, str(exception))

    def test_dupe_names(self):
        test_config = BASE_CONFIG + """
jobs:
    -
        name: "test_job0"
        node: node0
        schedule: "interval 20s"
        actions:
            -
                name: "action0_0"
                command: "test_command0.0"
            -
                name: "action0_0"
                command: "test_command0.0"

        """
        expected = "Duplicate name action0_0 at config.jobs.Job.test_job0.actions"
        exception = assert_raises(ConfigError, valid_config_from_yaml, test_config)
        assert_in(expected, str(exception))

    def test_bad_requires(self):
        test_config = BASE_CONFIG + """
jobs:
    -
        name: "test_job0"
        node: node0
        schedule: "interval 20s"
        actions:
            -
                name: "action0_0"
                command: "test_command0.0"
            -
                name: "action0_1"
                command: "test_command0.1"

    -
        name: "test_job1"
        node: node0
        schedule: "interval 20s"
        actions:
            -
                name: "action1_0"
                command: "test_command1.0"
                requires: [action0_0]

        """
        expected_message = ('jobs.MASTER.test_job1.action1_0 has a dependency '
                '"action0_0" that is not in the same job!')
        exception = assert_raises(ConfigError, valid_config_from_yaml, test_config)
        assert_in(expected_message, str(exception))


    def test_circular_dependency(self):
        test_config = BASE_CONFIG + """
jobs:
    -
        name: "test_job0"
        node: node0
        schedule: "interval 20s"
        actions:
            -
                name: "action0_0"
                command: "test_command0.0"
                requires: [action0_1]
            -
                name: "action0_1"
                command: "test_command0.1"
                requires: [action0_0]
        """
        expect = "Circular dependency in job.MASTER.test_job0: action0_0 -> action0_1"
        exception = assert_raises(ConfigError, valid_config_from_yaml, test_config)
        assert_in(expect, exception)

    def test_config_cleanup_name_collision(self):
        test_config = BASE_CONFIG + """
jobs:
    -
        name: "test_job0"
        node: node0
        schedule: "interval 20s"
        actions:
            -
                name: "%s"
                command: "test_command0.0"

        """ % CLEANUP_ACTION_NAME
        expected_message = "config.jobs.Job.test_job0.actions.Action.cleanup.name"
        exception = assert_raises(ConfigError, valid_config_from_yaml, test_config)
        assert_in(expected_message, str(exception))

    def test_config_cleanup_action_name(self):
        test_config = BASE_CONFIG + """
jobs:
    -
        name: "test_job0"
        node: node0
        schedule: "interval 20s"
        actions:
            -
                name: "action0_0"
                command: "test_command0.0"
        cleanup_action:
            name: "gerald"
            command: "test_command0.1"
        """
        expected_msg = "Cleanup actions cannot have custom names"
        exception = assert_raises(ConfigError, valid_config_from_yaml, test_config)
        assert_in(expected_msg, str(exception))

    def test_config_cleanup_requires(self):
        test_config = BASE_CONFIG + """
jobs:
    -
        name: "test_job0"
        node: node0
        schedule: "interval 20s"
        actions:
            -
                name: "action0_0"
                command: "test_command0.0"
        cleanup_action:
            command: "test_command0.1"
            requires: [action0_0]
        """
        expected_msg = "Unknown keys in CleanupAction : requires"
        exception = assert_raises(ConfigError, valid_config_from_yaml, test_config)
        assert_equal(expected_msg, str(exception))

    def test_job_in_services(self):
        test_config = BASE_CONFIG + """
services:
    -
        name: "test_job0"
        node: node0
        schedule: "interval 20s"
        actions:
            -
                name: "action0_0"
                command: "test_command0.0"
        cleanup_action:
            command: "test_command0.1"
"""
        expected_msg = "Service test_job0 is missing options:"
        exception = assert_raises(ConfigError, valid_config_from_yaml, test_config)
        assert_in(expected_msg, str(exception))

    def test_overlap_job_service_names(self):
        tron_config = dict(
            nodes=['localhost'],
            jobs=[
                dict(
                    name="sameName",
                    node="localhost",
                    schedule="interval 20s",
                    actions=[dict(name="someAction", command="something")]
                )
            ],
            services=[
                dict(
                    name="sameName",
                    node="localhost",
                    pid_file="file",
                    command="something",
                    monitor_interval=20
                )
            ]
        )
        expected_message = "Job and Service names must be unique MASTER.sameName"
        exception = assert_raises(ConfigError, valid_config, tron_config)
        assert_in(expected_message, str(exception))

    def test_validate_job_no_actions(self):
        job_config = dict(
            name="job_name",
            node="localhost",
            schedule="constant",
            actions=[]
        )
        config_context = config_utils.ConfigContext('config', ['localhost'], None, None)
        expected_msg = "Required non-empty list at config.Job.job_name.actions"
        exception = assert_raises(ConfigError, valid_job, job_config, config_context)
        assert_in(expected_msg, str(exception))


class NodeConfigTestCase(TestCase):

    def test_validate_node_pool(self):
        config_node_pool = valid_node_pool(
            dict(name="theName", nodes=["node1", "node2"]))
        assert_equal(config_node_pool.name, "theName")
        assert_equal(len(config_node_pool.nodes), 2)

    def test_overlap_node_and_node_pools(self):
        tron_config = dict(
            nodes=[
                dict(name="sameName", hostname="localhost")
            ],
            node_pools=[
                dict(name="sameName", nodes=["sameNode"])
            ]
        )
        expected_msg = "Node and NodePool names must be unique sameName"
        exception = assert_raises(ConfigError, valid_config, tron_config)
        assert_in(expected_msg, str(exception))

    def test_invalid_node_name(self):
        test_config = BASE_CONFIG + dedent("""
            jobs:
                -
                    name: "test_job0"
                    node: "some_unknown_node"
                    schedule: "interval 20s"
                    actions:
                        -
                            name: "action0_0"
                            command: "test_command0.0"
            """)
        expected_msg = "Unknown node name some_unknown_node at config.jobs.Job.test_job0.node"
        exception = assert_raises(ConfigError, valid_config_from_yaml, test_config)
        assert_equal(expected_msg, str(exception))

    def test_invalid_nested_node_pools(self):
        test_config = dedent("""
            nodes:
                - name: node0
                  hostname: node0

            node_pools:
                - name: pool0
                  nodes: [node1]
                - name: pool1
                  nodes: [node0, pool0]
            jobs:
                - name: somejob
                  node: pool1
                  schedule: "interval 30s"
                  actions:
                    - name: first
                      command: "echo 1"
        """)
        expected_msg = "NodePool pool1 contains other NodePools: pool0"
        exception = assert_raises(ConfigError, valid_config_from_yaml, test_config)
        assert_in(expected_msg, str(exception))

    def test_invalid_node_pool_config(self):
        test_config = dedent("""
            nodes:
                - name: node0
                  hostname: node0

            node_pools:
                - name: pool0
                  hostname: node1
                - name: pool1
                  nodes: [node0, pool0]
            jobs:
                - name: somejob
                  node: pool1
                  schedule: "interval 30s"
                  actions:
                    - name: first
                      command: "echo 1"
        """)
        expected_msg = "NodePool pool0 is missing options"
        exception = assert_raises(ConfigError, valid_config_from_yaml, test_config)
        assert_in(expected_msg, str(exception))

    def test_invalid_named_update(self):
        test_config = """bozray:"""
        test_config = yaml.load(test_config)
        expected_message = "Unknown keys in NamedConfigFragment : bozray"
        exception = assert_raises(ConfigError, validate_fragment, 'foo', test_config)
        assert_in(expected_message, str(exception))


class ValidateJobsAndServicesTestCase(TestCase):

    def test_valid_jobs_and_services_success(self):
        test_config = BASE_CONFIG + textwrap.dedent("""
            jobs:
                -
                    name: "test_job0"
                    node: node0
                    schedule: "interval 20s"
                    actions:
                        -
                            name: "action0_0"
                            command: "test_command0.0"
                    cleanup_action:
                        command: "test_command0.1"
            services:
                -
                    name: "test_service0"
                    node: node0
                    command: "service_command0"
                    count: 2
                    pid_file: "/var/run/%(name)s-%(instance_number)s.pid"
                    monitor_interval: 20
                    """)
        expected_jobs = {'MASTER.test_job0':
            schema.ConfigJob(name='MASTER.test_job0',
                namespace='MASTER',
                node='node0',
                schedule=ConfigIntervalScheduler(
                    timedelta=datetime.timedelta(0, 20), jitter=None),
                actions=FrozenDict({'action0_0':
                      schema.ConfigAction(name='action0_0',
                                   command='test_command0.0',
                                   requires=(),
                                   node=None)}),
                queueing=True,
                run_limit=50,
                all_nodes=False,
                cleanup_action=schema.ConfigCleanupAction(command='test_command0.1',
                     name='cleanup',
                     node=None),
                enabled=True,
<<<<<<< HEAD
                description=None,
                allow_overlap=False)
=======
                allow_overlap=False,
                max_runtime=None)
>>>>>>> 0d2b5fd3
            }

        expected_services = {'MASTER.test_service0':
            schema.ConfigService(name='MASTER.test_service0',
                          namespace='MASTER',
                          node='node0',
                          pid_file='/var/run/%(name)s-%(instance_number)s.pid',
                          command='service_command0',
                          monitor_interval=20,
                          restart_interval=None,
                          description=None,
                          count=2)
            }

        config = manager.from_string(test_config)
        context = config_utils.ConfigContext('config', ['node0'], None, MASTER_NAMESPACE)
        config_parse.validate_jobs_and_services(config, context)
        assert_equal(expected_jobs, config['jobs'])
        assert_equal(expected_services, config['services'])


class ValidCleanupActionNameTestCase(TestCase):

    def test_valid_cleanup_action_name_pass(self):
        name = valid_cleanup_action_name(CLEANUP_ACTION_NAME, None)
        assert_equal(CLEANUP_ACTION_NAME, name)

    def test_valid_cleanup_action_name_fail(self):
        assert_raises(ConfigError,
            valid_cleanup_action_name, 'other', NullConfigContext)


class ValidOutputStreamDirTestCase(TestCase):

    @setup
    def setup_dir(self):
        self.dir = tempfile.mkdtemp()

    @teardown
    def teardown_dir(self):
        shutil.rmtree(self.dir)

    def test_valid_dir(self):
        path = valid_output_stream_dir(self.dir, NullConfigContext)
        assert_equal(self.dir, path)

    def test_missing_dir(self):
        exception = assert_raises(ConfigError,
            valid_output_stream_dir, 'bogus-dir', NullConfigContext)
        assert_in("is not a directory", str(exception))

    def test_no_ro_dir(self):
        os.chmod(self.dir, stat.S_IRUSR)
        exception = assert_raises(ConfigError,
            valid_output_stream_dir, self.dir, NullConfigContext)
        assert_in("is not writable", str(exception))

    def test_missing_with_partial_context(self):
        dir = '/bogus/path/does/not/exist'
        context = config_utils.PartialConfigContext('path', 'MASTER')
        path = config_parse.valid_output_stream_dir(dir, context)
        assert_equal(path, dir)


class BuildFormatStringValidatorTestCase(TestCase):

    @setup
    def setup_keys(self):
        self.context = dict.fromkeys(['one', 'seven', 'stars'])
        self.validator = build_format_string_validator(self.context)

    def test_validator_passes(self):
        template = "The %(one)s thing I %(seven)s is %(stars)s"
        assert self.validator(template, NullConfigContext)

    def test_validator_error(self):
        template = "The %(one)s thing I %(seven)s is %(unknown)s"
        assert_raises(ConfigError, self.validator, template, NullConfigContext)

    def test_validator_passes_with_context(self):
        template = "The %(one)s thing I %(seven)s is %(mars)s"
        context = config_utils.ConfigContext(None, None, {'mars': 'ok'}, None)
        assert self.validator(template, context)


class ValidateConfigMappingTestCase(TestCase):

    config = BASE_CONFIG + textwrap.dedent(
        """
        command_context:
            some_var: "The string"
        """)

    def test_validate_config_mapping_missing_master(self):
        config_mapping = {'other': mock.Mock()}
        seq = config_parse.validate_config_mapping(config_mapping)
        exception = assert_raises(ConfigError, list, seq)
        assert_in('requires a MASTER namespace', str(exception))

    def test_validate_config_mapping(self):
        master_config = manager.from_string(self.config)
        other_config = manager.from_string(NamedConfigTestCase.config)
        config_mapping = {'other': other_config, MASTER_NAMESPACE: master_config}
        result = list(config_parse.validate_config_mapping(config_mapping))
        assert_equal(len(result), 2)
        assert_equal(result[0][0], MASTER_NAMESPACE)
        assert_equal(result[1][0], 'other')


class ConfigContainerTestCase(TestCase):

    config = BASE_CONFIG + textwrap.dedent(
        """
        command_context:
            some_var: "The string"
        """)

    @setup
    def setup_container(self):
        other_config = yaml.load(NamedConfigTestCase.config)
        self.config_mapping = {
            MASTER_NAMESPACE: valid_config(yaml.load(self.config)),
            'other': validate_fragment('other', other_config)}
        self.container = config_parse.ConfigContainer(self.config_mapping)

    def test_create(self):
        config_mapping = {
            MASTER_NAMESPACE: yaml.load(self.config),
            'other': yaml.load(NamedConfigTestCase.config)}

        container = config_parse.ConfigContainer.create(config_mapping)
        assert_equal(set(container.configs.keys()), set(['MASTER', 'other']))

    def test_create_missing_master(self):
        config_mapping = {'other': mock.Mock()}
        assert_raises(ConfigError,
            config_parse.ConfigContainer.create, config_mapping)

    def test_get_job_and_service_names(self):
        job_names, service_names = self.container.get_job_and_service_names()
        expected = ['test_job1', 'test_job0', 'test_job3', 'test_job2', 'test_job4']
        assert_equal(job_names, expected)
        assert_equal(service_names, ['service0'])

    def test_get_jobs(self):
        expected = ['test_job1', 'test_job0', 'test_job3', 'test_job2', 'test_job4']
        assert_equal(expected, self.container.get_jobs().keys())

    def test_get_services(self):
        assert_equal(self.container.get_services().keys(), ['service0'])

    def test_get_node_names(self):
        node_names = self.container.get_node_names()
        expected = set(['node0', 'node1', 'NodePool'])
        assert_equal(node_names, expected)


class ValidateSSHOptionsTestCase(TestCase):

    @setup
    def setup_context(self):
        self.context = config_utils.NullConfigContext
        self.config = {'agent': True, 'identities': []}

    @mock.patch.dict('tron.config.config_parse.os.environ')
    def test_post_validation_failed(self):
        if 'SSH_AUTH_SOCK' in os.environ:
            del os.environ['SSH_AUTH_SOCK']
        assert_raises(ConfigError, config_parse.valid_ssh_options.validate,
            self.config, self.context)

    @mock.patch.dict('tron.config.config_parse.os.environ')
    def test_post_validation_success(self):
        os.environ['SSH_AUTH_SOCK'] = 'something'
        config = config_parse.valid_ssh_options.validate(self.config, self.context)
        assert_equal(config.agent, True)


class ValidateIdentityFileTestCase(TestCase):

    @setup
    def setup_context(self):
        self.context = config_utils.NullConfigContext
        self.private_file = tempfile.NamedTemporaryFile()

    def test_valid_identity_file_missing_private_key(self):
        exception = assert_raises(ConfigError,
            config_parse.valid_identity_file,'/file/not/exist', self.context)
        assert_in("Private key file", str(exception))

    def test_valid_identity_files_missing_public_key(self):
        filename = self.private_file.name
        exception = assert_raises(ConfigError,
            config_parse.valid_identity_file, filename, self.context)
        assert_in("Public key file", str(exception))

    def test_valid_identity_files_valid(self):
        filename = self.private_file.name
        fh_private = open(filename + '.pub', 'w')
        try:
            config = config_parse.valid_identity_file(filename, self.context)
        finally:
            fh_private.close()
            os.unlink(fh_private.name)
        assert_equal(config, filename)

    def test_valid_identity_files_missing_with_partial_context(self):
        path = '/bogus/file/does/not/exist'
        context = config_utils.PartialConfigContext('path', 'MASTER')
        file_path = config_parse.valid_identity_file(path, context)
        assert_equal(path, file_path)


class ValidKnownHostsFileTestCase(TestCase):

    @setup
    def setup_context(self):
        self.context = config_utils.NullConfigContext
        self.known_hosts_file = tempfile.NamedTemporaryFile()

    def test_valid_known_hosts_file_exists(self):
        filename = config_parse.valid_known_hosts_file(
            self.known_hosts_file.name, self.context)
        assert_equal(filename, self.known_hosts_file.name)

    def test_valid_known_hosts_file_missing(self):
        exception = assert_raises(ConfigError,
            config_parse.valid_known_hosts_file, '/bogus/path', self.context)
        assert_in('Known hosts file /bogus/path', str(exception))

    def test_valid_known_hosts_file_missing_partial_context(self):
        context = config_utils.PartialConfigContext
        expected = '/bogus/does/not/exist'
        filename = config_parse.valid_known_hosts_file(
            expected, context)
        assert_equal(filename, expected)


if __name__ == '__main__':
    run()<|MERGE_RESOLUTION|>--- conflicted
+++ resolved
@@ -199,11 +199,8 @@
                         command='test_command0.1',
                         node=None),
                     enabled=True,
-<<<<<<< HEAD
                     description=None,
-=======
                     max_runtime=None,
->>>>>>> 0d2b5fd3
                     allow_overlap=False),
                 'MASTER.test_job1': schema.ConfigJob(
                     name='MASTER.test_job1',
@@ -232,11 +229,8 @@
                     run_limit=50,
                     all_nodes=False,
                     cleanup_action=None,
-<<<<<<< HEAD
                     description=None,
-=======
                     max_runtime=None,
->>>>>>> 0d2b5fd3
                     allow_overlap=True),
                 'MASTER.test_job2': schema.ConfigJob(
                     name='MASTER.test_job2',
@@ -260,11 +254,8 @@
                     run_limit=50,
                     all_nodes=False,
                     cleanup_action=None,
-<<<<<<< HEAD
                     description=None,
-=======
                     max_runtime=None,
->>>>>>> 0d2b5fd3
                     allow_overlap=False),
                 'MASTER.test_job3': schema.ConfigJob(
                     name='MASTER.test_job3',
@@ -293,11 +284,8 @@
                     run_limit=50,
                     all_nodes=False,
                     cleanup_action=None,
-<<<<<<< HEAD
                     description=None,
-=======
                     max_runtime=None,
->>>>>>> 0d2b5fd3
                     allow_overlap=False),
                 'MASTER.test_job4': schema.ConfigJob(
                     name='MASTER.test_job4',
@@ -320,11 +308,8 @@
                     all_nodes=True,
                     cleanup_action=None,
                     enabled=False,
-<<<<<<< HEAD
                     description=None,
-=======
                     max_runtime=None,
->>>>>>> 0d2b5fd3
                     allow_overlap=False)
                 }),
                 services=FrozenDict({
@@ -464,11 +449,8 @@
                         command='test_command0.1',
                         node=None),
                     enabled=True,
-<<<<<<< HEAD
                     description=None,
-=======
                     max_runtime=None,
->>>>>>> 0d2b5fd3
                     allow_overlap=False),
                 'test_job1': schema.ConfigJob(
                     name='test_job1',
@@ -499,11 +481,8 @@
                     run_limit=50,
                     all_nodes=False,
                     cleanup_action=None,
-<<<<<<< HEAD
                     description=None,
-=======
                     max_runtime=None,
->>>>>>> 0d2b5fd3
                     allow_overlap=True),
                 'test_job2': schema.ConfigJob(
                     name='test_job2',
@@ -559,11 +538,8 @@
                     run_limit=50,
                     all_nodes=False,
                     cleanup_action=None,
-<<<<<<< HEAD
                     description=None,
-=======
                     max_runtime=None,
->>>>>>> 0d2b5fd3
                     allow_overlap=False),
                 'test_job4': schema.ConfigJob(
                     name='test_job4',
@@ -586,11 +562,8 @@
                     all_nodes=True,
                     cleanup_action=None,
                     enabled=False,
-<<<<<<< HEAD
                     description=None,
-=======
                     max_runtime=None,
->>>>>>> 0d2b5fd3
                     allow_overlap=False)
                 }),
                 services=FrozenDict({
@@ -964,13 +937,9 @@
                      name='cleanup',
                      node=None),
                 enabled=True,
-<<<<<<< HEAD
                 description=None,
-                allow_overlap=False)
-=======
                 allow_overlap=False,
                 max_runtime=None)
->>>>>>> 0d2b5fd3
             }
 
         expected_services = {'MASTER.test_service0':
