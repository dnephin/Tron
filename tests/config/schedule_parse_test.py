# -*- coding: utf-8 -*-
import datetime
import mock
from testify import TestCase, run, assert_equal, assert_raises

from tron.config import schedule_parse, ConfigError, config_utils


class PadSequenceTestCase(TestCase):

    def test_pad_sequence_short(self):
        expected = [0, 1, 2, 3, None, None]
        assert_equal(schedule_parse.pad_sequence(range(4), 6), expected)

    def test_pad_sequence_long(self):
        expected = [0, 1, 2, 3]
        assert_equal(schedule_parse.pad_sequence(range(6), 4), expected)

    def test_pad_sequence_exact(self):
        expected = [0, 1, 2, 3]
        assert_equal(schedule_parse.pad_sequence(range(4), 4), expected)

    def test_pad_sequence_empty(self):
        expected = ["a", "a"]
        assert_equal(schedule_parse.pad_sequence([], 2, "a"), expected)

    def test_pad_negative_size(self):
        assert_equal(schedule_parse.pad_sequence([], -2, "a"), [])


class ScheduleConfigFromStringTestCase(TestCase):

    @mock.patch('tron.config.schedule_parse.parse_groc_expression', autospec=True)
    def test_groc_config(self, mock_parse_groc):
        schedule = 'every Mon,Wed at 12:00'
        context = config_utils.NullConfigContext
        config = schedule_parse.schedule_config_from_string(schedule, context)
        assert_equal(config, mock_parse_groc.return_value)
        generic_config = schedule_parse.ConfigGenericSchedule(
            'groc daily', schedule, None)
        mock_parse_groc.assert_called_with(generic_config, context)

    def test_constant_config(self):
        schedule = 'constant'
        context = config_utils.NullConfigContext
        config = schedule_parse.schedule_config_from_string(schedule, context)
        assert_equal(config, schedule_parse.ConfigConstantScheduler())


class ValidSchedulerTestCase(TestCase):

    @mock.patch('tron.config.schedule_parse.schedulers', autospec=True)
    def assert_validation(self, schedule, expected, mock_schedulers):
        context = config_utils.NullConfigContext
        config = schedule_parse.valid_schedule(schedule, context)
        mock_schedulers.__getitem__.assert_called_with('cron')
        func = mock_schedulers.__getitem__.return_value
        assert_equal(config, func.return_value)
        func.assert_called_with(expected, context)

    def test_cron_from_dict(self):
        schedule = {'type': 'cron', 'value': '* * * * *'}
        config = schedule_parse.ConfigGenericSchedule(
            'cron', schedule['value'], None)
        self.assert_validation(schedule, config)

    def test_cron_from_dict_with_jitter(self):
        schedule = {'type': 'cron', 'value': '* * * * *', 'jitter': '5 min'}
        config = schedule_parse.ConfigGenericSchedule(
            'cron', schedule['value'], datetime.timedelta(minutes=5))
        self.assert_validation(schedule, config)


class ValidJitterTestCase(TestCase):

    def test_valid_jitter_none(self):
        context = config_utils.NullConfigContext
        assert_equal(None, schedule_parse.valid_jitter(None, context))

    def test_valid_jitter_seconds(self):
        context = config_utils.NullConfigContext
        for jitter in ['82s', '82 s', '82 sec', '82seconds']:
            delta = datetime.timedelta(seconds=82)
            assert_equal(delta, schedule_parse.valid_jitter(jitter, context))

    def test_valid_jitter_minutes(self):
        context = config_utils.NullConfigContext
        for jitter in ['10m', '10 m', '10 min', '10minutes']:
            delta = datetime.timedelta(seconds=600)
            assert_equal(delta, schedule_parse.valid_jitter(jitter, context))

    def test_valid_jitter_invalid_unit(self):
        context = config_utils.NullConfigContext
        for jitter in ['1d', '3 mo', '3 months']:
            assert_raises(ConfigError,
                schedule_parse.valid_jitter,jitter, context)


class ValidCronSchedulerTestCase(TestCase):
    _suites = ['integration']

    def validate(self, line):
        config = schedule_parse.ConfigGenericSchedule('cron', line, None)
        context = config_utils.NullConfigContext
        return schedule_parse.valid_cron_scheduler(config, context)

    def test_valid_config(self):
        config = self.validate('5 0 L * *')
        assert_equal(config.minutes, [5])
        assert_equal(config.months, None)
        assert_equal(config.monthdays, ['LAST'])

    def test_invalid_config(self):
        assert_raises(ConfigError, self.validate, '* * *')


class ValidDailySchedulerTestCase(TestCase):

    def validate(self, config):
        context = config_utils.NullConfigContext
        config = schedule_parse.ConfigGenericSchedule('daily', config, None)
        return schedule_parse.valid_daily_scheduler(config, context)

    def assert_parse(self, config, expected):
        config = self.validate(config)
        expected = schedule_parse.ConfigDailyScheduler(*expected, jitter=None)
        assert_equal(config, expected)

    def test_valid_daily_scheduler_start_time(self):
        expected = ('14:32 ', 14, 32, 0, set())
        self.assert_parse('14:32', expected)

    def test_valid_daily_scheduler_just_days(self):
        expected = ("00:00:00 MWS", 0, 0, 0, set([1, 3, 6]))
        self.assert_parse("00:00:00 MWS", expected)

    def test_valid_daily_scheduler_time_and_day(self):
        expected = ("17:02:44 SU", 17, 2, 44, set([0, 6]))
        self.assert_parse("17:02:44 SU", expected)

    def test_valid_daily_scheduler_invalid_start_time(self):
        assert_raises(ConfigError, self.validate, "5 MWF")
        assert_raises(ConfigError, self.validate, "05:30:45:45 MWF")
        assert_raises(ConfigError, self.validate, "25:30:45 MWF")

    def test_valid_daily_scheduler_invalid_days(self):
        assert_raises(ConfigError, self.validate, "SUG")
        assert_raises(ConfigError, self.validate, "3")


class ValidIntervalSchedulerTestCase(TestCase):

    def validate(self, config_value):
        context = config_utils.NullConfigContext
        config = schedule_parse.ConfigGenericSchedule(
            'interval', config_value, None)
        return schedule_parse.valid_interval_scheduler(config, context)

    def test_valid_interval_scheduler_shortcut(self):
        config = self.validate("hourly")
        expected = datetime.timedelta(hours=1)
        assert_equal(config.timedelta, expected)

    def test_valid_interval_scheduler_minutes(self):
        config = self.validate("5 minutes")
        expected = datetime.timedelta(minutes=5)
        assert_equal(config.timedelta, expected)

    def test_valid_interval_scheduler_hours(self):
        for spec in ['6h', '6 hours', '6 h', '6 hrs', '6 hour', u'6 hours', u'6hour']:
            config = self.validate(spec)
            expected = datetime.timedelta(hours=6)
            assert_equal(config.timedelta, expected)

    def test_valid_interval_scheduler_invalid_tokens(self):
        assert_raises(ConfigError, self.validate, "6 hours 22 minutes")

    def test_valid_interval_scheduler_unknown_unit(self):
        assert_raises(ConfigError, self.validate, "22 beats")

    def test_valid_interval_scheduler_bogus(self):
        assert_raises(ConfigError, self.validate, "asdasd.asd")

    def test_valid_interval_scheduler_underscore(self):
        assert_raises(ConfigError, self.validate, u"6_minute")

    def test_valid_interval_scheduler_unicode(self):
        assert_raises(ConfigError, self.validate, u"6 ຖminute")
<<<<<<< HEAD
=======

    def test_valid_interval_scheduler_alias(self):
        config = self.validate("  hourly  ")
        expected = datetime.timedelta(hours=1)
        assert_equal(config.timedelta, expected)
>>>>>>> 7d774e08


if __name__ == "__main__":
    run()<|MERGE_RESOLUTION|>--- conflicted
+++ resolved
@@ -186,14 +186,11 @@
 
     def test_valid_interval_scheduler_unicode(self):
         assert_raises(ConfigError, self.validate, u"6 ຖminute")
-<<<<<<< HEAD
-=======
 
     def test_valid_interval_scheduler_alias(self):
         config = self.validate("  hourly  ")
         expected = datetime.timedelta(hours=1)
         assert_equal(config.timedelta, expected)
->>>>>>> 7d774e08
 
 
 if __name__ == "__main__":
