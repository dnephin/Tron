--- conflicted
+++ resolved
@@ -4,10 +4,7 @@
 import itertools
 import shutil
 import tempfile
-<<<<<<< HEAD
-=======
 import mock
->>>>>>> 70342a66
 from tests.testingutils import Turtle
 
 
@@ -116,13 +113,9 @@
 class MockJobRunCollection(Turtle):
 
     def __iter__(self):
-<<<<<<< HEAD
-        return iter(self.runs)
-=======
         return iter(self.runs)
 
 class MockContextManager(mock.Mock):
 
     __enter__ = mock.Mock()
-    __exit__ = mock.Mock()
->>>>>>> 70342a66
+    __exit__ = mock.Mock()