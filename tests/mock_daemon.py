--- conflicted
+++ resolved
@@ -10,10 +10,7 @@
         print "ok"
         time.sleep(2)
 
-<<<<<<< HEAD
-=======
 
->>>>>>> a9f6581e
 if __name__ == "__main__":
     with daemon.DaemonContext(pidfile=PIDFile('/tmp/mock_daemon.pid')):
         do_main_program()