--- conflicted
+++ resolved
@@ -2,17 +2,11 @@
 import shutil
 import tempfile
 
-<<<<<<< HEAD
-from testify import TestCase, setup, teardown
-from testify import  assert_equal, run
-from testify.utils import turtle
-=======
 import mock
 from testify import TestCase, setup, teardown
 from testify import  assert_equal, run
 from testify.utils import turtle
 from tests import mocks
->>>>>>> c9b2de26
 from tests.assertions import assert_call, assert_length
 from tests.testingutils import Turtle
 
@@ -43,13 +37,6 @@
 
     def test_reconfigure(self):
         self.mcp._load_config = Turtle()
-<<<<<<< HEAD
-        self.mcp.state_manager = Turtle()
-
-        self.mcp.reconfigure()
-        assert_call(self.mcp._load_config, 0, reconfigure=True)
-        assert_call(self.mcp.state_manager.disabled, 0)
-=======
         self.mcp.state_manager = mock.Mock()
         cm = mocks.MockContextManager()
         self.mcp.state_manager.disabled = mock.Mock(return_value=cm)
@@ -57,7 +44,6 @@
         self.mcp.reconfigure()
         assert_call(self.mcp._load_config, 0, reconfigure=True)
         self.mcp.state_manager.disabled.assert_called_with()
->>>>>>> c9b2de26
 
     def test_ssh_options_from_config(self):
         ssh_conf = turtle.Turtle(agent=False, identities=[])
